--- conflicted
+++ resolved
@@ -2,11 +2,7 @@
 Priority: recommended
 Package: survival
 Version: 3.2-11
-<<<<<<< HEAD
-Date: 2021-03-20
-=======
-Date: 2021-03-17
->>>>>>> 6cceabe5
+Date: 2021-03-26
 Depends: R (>= 3.5.0)
 Imports: graphics, Matrix, methods, splines, stats, utils
 LazyData: Yes
