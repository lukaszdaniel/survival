--- conflicted
+++ resolved
@@ -15,36 +15,30 @@
 \fvset{listparameters={\setlength{\topsep}{0pt}}}
 \renewenvironment{Schunk}{\vspace{\topsep}}{\vspace{\topsep}}
 
-<<<<<<< HEAD
 % I had been putting figures in the figures/ directory, but the standard
 %  R build script does not copy it and then R CMD check fails
 \SweaveOpts{prefix.string=compete,width=6,height=4}
 \newcommand{\myfig}[1]{\includegraphics[height=!, width=\textwidth]
                         {compete-#1.pdf}}
-=======
-\SweaveOpts{prefix.string=compete,width=6,height=4}
->>>>>>> 0d4ac5d8
 \setkeys{Gin}{width=\textwidth}
 <<echo=FALSE>>=
 options(continue="  ", width=60)
 options(SweaveHooks=list(fig=function() par(mar=c(4.1, 4.1, .3, 1.1))))
 pdf.options(pointsize=10) #text in graph about the same as regular text
 options(contrasts=c("contr.treatment", "contr.poly")) #ensure default
+
 require("survival")
 @ 
 
 \title{Multi-state models and competing risks}
 \author{Terry M Therneau \\ \emph{Mayo Clinic}}
 \newcommand{\code}[1]{\texttt{#1}}
-<<<<<<< HEAD
-=======
 \newcommand{\myfig}[1]{\includegraphics[height=!, width=\textwidth]
                         {compete-#1.pdf}}
 
 <<check, echo=FALSE, results=tex>>=
 if (require("cmprsk", quietly=TRUE)) cat("\\newcommand{\\CMPRSK}{}%\n")
 @ 
->>>>>>> 0d4ac5d8
 
 \begin{document}
 \maketitle
