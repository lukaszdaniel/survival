\name{NEWS}
\title{NEWS file for the survival package}
\section{Changes in version 2.37-8}{
  \itemize{
<<<<<<< HEAD
    \item The lines.survfit function was incorrect for data sets that
    used the start.time option and xscale (it neglected to rescale the
    start time.)
    
    \item An increasingly common error is for user to put the time
    variable on both sides of a coxph equation in the mistaken belief
    that this is a way to create time-dependent coefficients.  Generate
    and error message for this case.
    
    \item Update the basehaz function to a simple alias for "survfit".
    Prior versions called surfit but then only returned part of the
    object.
    
    \item Make the default value for the shortlabel argument of strata()
    more nuanced.  If the argument is a single factor, assume that we
    don't need to prepend the variable name to its levels.
    
    \item Return the weights vector, if present, as part of the survreg
    object.
    
=======
    \item For interval censored points and the symmetric distributions
    (Gaussian and logistic) response type residuals were incorrect.
    Silly error: needed (x-mean)/scale not x/scale - mean.

>>>>>>> 82b86176
    \item Martingale residuals could be incorrect for the case of model with
    (start, stop] data and a pspline term.  Refactor the code so that
    all of the possible code paths call the same C routine to do the residuals.
    Add a new test for this case, and further tests to verify that
    predict(type='expected') and residuals agree.
        
    \item Fix bug pointed out by D Dunker: if a model had both tt() and
    cluster() terms it would fail with a length error.
    
    \item Fix a rare bug in plot.survfit: if a multistate curve rose and
    then later fell to exactly the same value, the line would be
    incorrect.
    
    \item Add calls to the R_CheckUserInterrupt to several routines, so
    that long calculations can be interrupted by the user.

    \item The anova.coxph function would fail if the original call had a
    subset argument. Pointed out by R Fisher.   11May2014
}}
    
\section{Changes in version 2.37-7}{
  \itemize{
    \item Remove a dependency on the survey package from the adjusted
    survival curves vignette, at the request of CRAN.  (The base +
    required bundle needs to be capable of a stand-alone build.)
    
    \item Fix error in calcuation of the y-axis range for survival curve
    plots whenever the "fun" argument could produce infinite values,
    e.g., complimentary log-log plots transform 1 to -Inf.  Pointed out
    by Eva Boj del Val.  (Add finite=TRUE to range() call).
}}

\section{Changes in version 2.37-6}{
  \itemize{
    \item The plot for competing risk curves could have a spurious
    segment.  (Found within 3 hours of submitting 2.37-5 to CRAN.)

    \item The lines method for survexp objects was defaulting to a
    step function, restore the documented default of a connected
    line.
    \item Add a levels method for tcut objects. 14Jan2014
  }
}  
\section{Changes in version 2.37-5}{
  \itemize{
    \item Add vignette on adjusted survival curves.
    \item Add vignette concerning "type 3" tests.
    
    \item Make the tt() function invisible outside of a coxph formula.
    There was a complaint about conflicts with another package, and
    there is not really a good reason to have it be a global name.
    An R-devel discussion just over 1 year ago showed how to accomplish this.
   
    \item The modeling routines are set in two parts, e.g., coxph sets
    up the model and coxph.fit does the work.  Export more of the ".fit"
    routines to make it easier for other packages to build on top of
    this one.
    
    \item Updates to the model.matrix and model.frame logic for
    coxph.  A note from F Harrell showed that I was not correctly
    dealing with the "assign" attribute when there are strata * factor
    interactions.  This led to cleanup in other cases that I had missed
    but which never had proven fatal.  Also added support for tt() terms
    to the stand alone model.matrix and model.frame functions.
    (Residuals for tt models are still not available, but this was a
    necessary first step to that end.) 26Dec13
    
    \item The Surv function now remembers attributes of the input
    variables that were passed to it; they are saved as
    "inputAttributes".  This allows the rms package, for instance, to
    retain labels and units through the call.
    
    \item Update summary.coxph.penal to produce an object, which in turn
    has a print method, i.e., make it a "standard" summary function.
    
    \item Add a logLik method for coxph and survfit objects.
    
    \item Allow for Inf as the end of the time interval, for interval
    censored data in the Surv function.
    
    \item The predict.coxph function would fail if it had both a newdata
    and a collapse argument.  Pointed out by Julian Bothe.  25Sep13
    
    \item Survexp can now produce expecteds based on a stratified Cox
    model.  Add the 'individual.s' and 'individual.h' options to return
    indivudual survival and cumulative hazard estimates, respectively.
    The result of survfit now (sometimes) includes the cumulative
    hazard.  This will be expanded. 29Jul13
    
    \item Change code in the coxpenal.fit routine: the use of a vector of
    symbols as arguments to my .C calls was confusing to a new CRAN
    consistency check.  Both the old and new are legal R; but the old
    was admittedly an unusual construction and it was simpler to change it.
    
    \item Fix a bug in survfit.coxph pointed out by Chris Andrews, whose
    root cause was incorrect curve labels when the id option is used. 27Jun13
    
    \item Add rsurvreg routine.
    
    \item Change survfit.coxph routine so that it detects whether
    newdata contains or does not contain strata variables, and acts
    accordingly. If newdata does containe strata then  the output will
    contain only those data-value and strata combinations specified by the
    user. Retain strata levels in the coxph routine for use
    in the survfit routine, to correctly reconstruct strata levels.
    Warn about curves with interactions.  18Ju13

    \item Add a dim method for survival curves.
    
    \item For competing risks curves that use the istate option, the
    plotted curves now start with the correct (initial) prevalence of
    each state.  22May13
    
    \item The survreg function failed with the "robust=T"
    option. Pointed out by Jon Peck.  Test case added.  6May13
    
    \item Kazuki Yoshida pointed out that rep() had no method for Surv
    objects.  This caused the survSplit routine to fail if the data
    frame contained a Surv object.  3May13
    
    \item Per a request from Milan Bouchet-Valet fix an issue in survfit
    that arose when the OutDec option is set to ',': it did not
    correctly convert times back from character to numeric.

    \item The plot.survfit function now obeys "cex" for the size of the
      marks used for censored observations.
}}

\section{Changes in version 2.37-4}{
  \itemize{
    \item Subscripting error in predict.coxph for type=expected, se=T,
    strata in the model, newdata, and multiple strata in the new data
    set.  Pointed out by Chris Andrews.  The test program has been
    tweaked to include multiple strata in newdata.
}}
    

\section{Changes in version 2.37-3}{
  \itemize{
    \item Minor flaw in [.survfit.  If "fit" had multiple curves, and
    fit$surv was a matrix, and one of those curves had only a single observation
    time, fit[i,] would collapse columns when "i" selected that curve,
    though it shouldn't.  

    \item Changed all of the .C and .Call statements to make use of
    "registered native routines", per R-core request. Add file src/init.c 

    \item Error in plot.survfit pointed out by K Hoggart -- the "+"
    signs for censored observations were printing one survival time to
    the left of the proper spot.  Eik Vettorazi found another error if
    mark.time is a vector of numerics.  These are the results of merging
    the code for plot, lines and points due to some discrepancies between
    them, plus not having any graphical checks in the test suite.
    
    \item Repair an error in using double subscripts for the survfitms
    objects.
    
    \item Add the US population data set, with yearly totals by age and sex 
    for 2000 onward.  It is named uspop2, since there is already a "uspop" 
    data set containing decennial totals from 1790 to 1970.
    
    \item Not all combinations of strata Y/N and CI Y/N worked in the
    quantile.survfit function, pointed out by Daniel Wallschlaeger
    (missing a function argument in one if-else combination).
    Added a new test routine that verifies all paths.

    \item The first example in predict.survreg help file needed to have
    \code{I(age^2)} instead of \code{age^2} in the model: R ignores the
    second form. (I'm almost sure this worked at one time, perhaps in Splus).
    It also needed different plot symbols to actually match the
    referenced figure.  Pointed out by Evan Newell.

    \item Fix a long-standing problem with cch pointed out by Ornulf Borgan
    leading to incorrect standard errors.  A check in the underlying
    coxph routines to deal with out of bounds exponents, added in
    version 2.36-6, interacted badly with the -100 offset used in cch.
    It only affected models using (start, stop) survival times. 
}}

\section{Changes in version 2.37-2}{
  \itemize{
    \item Two bugs were turned up by running tests for all the
    packages that depend on survival (158 of them).
}}
\section{Changes in version 2.37-1}{
  \itemize{
    \item Add a new multi-state type to the Surv object.  Update the
    survfit routine to work with it.  The major change is addition
    of a proper variance for this case.
    More functionality is planned.
    
    \item Remove the fr_colon.R test program.  It tests an ability that
    has been superseded by coxme, on a numerically touchy data set, and
    it was slow besides.  For several other tests that produce warning
    messages and are supposed to produce said messages, add extra
    comments to that effect so testers will know it is expected.
    
    \item The code has had several "if.R" clauses to accomodate Splus vs
    R differences, which are mostly class vs oldClass.  These are now being
    removed as I encounter them; since our institution no longer uses
    Splus I can no longer test the clauses' validity.
    
    \item The fast subsets routine coxexact.fit incorrectly returned the
    linear predictor vector in the (internal) sorted order rather than
    data set order.  Pointed out by Tatsuki Koyama, affecting the result
    of a clogit call.  6Nov2012
    
    \item Jason Law pointed out that the sample data set "rats" is from
    the paper by Mantel et.al, but the documentation was for a data
    set from Gail, Santner and Brown.  Added the Gail data as rats2 and
    fixed the documentation for rats.
    
    \item For predict.coxph with type="terms", use "sample" as the
    default value for the reference option.  For all others the default
    remains "strata", the current value.  Type terms are nearly always passed
    forward for further manipulation and per strata centering can mess
    things up: termplot() for instance will no longer show a smooth
    function if the results are recentered within strata.
        
    \item Fix bug in summary.aareg, which was unhappy (without cause) if
    the maxtime option was used for a fit that did not include the
    dfbeta option.  Pointed out by Asa Johannesen.
    
    \item The coxph fitting functions would report an error for a null model
      (no X variables) if init was specified as numeric(0) rather than NULL.
    
    \item Update the description and citation files to use the new
    "person" function described in the R Journal.  Also add the
    ByteCompile directive per suggestion of R core.

    \item Allow an ordinary vector as the left hand side of survConcordance.

    \item Update anova.coxphlist to reject models with a robust variance.
 
    \item The survfit function had an undocumented backwards-compatability 
    that allows the newdata argument to be a vector with no names.  An
    example from Damon Krstajic showed that this does not work when the
    original model has a matrix in the formula.  Removed the feature.
    (This is for survfit.coxph.)  Also clarified the code and its 
    documentation about what is found where -- environments, formulas,
    and the arguments of eval, which fixes a problem pointed out by xxx
    where the result of a Surv call is used in the coxph formula.

    \item Fix an issue in summary.survfit pointed out by Frank Harrell.  The
    strata variable for the output always had its labels in sorted order,
    even when a factor creating the survival curves was otherwise.  (This was
    due to a call to factor() in the code.)  The print routine would then
    list curves in sorted order, which might well be contrary to the user's
    wishes.  The curves were numerically correct.

    \item Add the anova.coxmelist function to the namespace so that it is
    visible.  If someone has a list of models the first of which was
    a coxph fit and the list includes coxme fits, then anova.coxph will
    be the function called by R, and it will call anova.coxmelist.

    \item Fix a bug pointed out by Yi Zhang and Mickael Hartweg.
    If a coxph model used an offset, then a predicted survival curve
    that used newdata (and the offset variable of course) would be
    wrong, e.g. survival values > 1.
    A simple misplaced parenthesis was the cause.
    A recent paper by Langholz shows how to get absolute survival from
    case-control data using an offset, which seems to have suddenly made this
    feature popular.

    \item Per further interaction with Yi Zhang, a few items were
    missing from the S3methods in the NAMESPACE file: as.matrix.Surv,
    model.matrix.coxph, model.matrix.survreg, model.frame.survreg.
}}

\section{Changes in version 2.36-14}{
  \itemize{
    \item A supposedly cosmetic change to coxph in the last release
	caused formulas with a "." on the right hand side to fail.  Fix this
	and add a case with "." to the test suite.
      }
    }

\section{Changes in version 2.36-13}{
  \itemize{
    \item Add the anova.coxmelist function.  This is in the survival
    package rather than in coxme since "anova(fit1, fit2)" is valid when
    fit1 is a coxph and fit2 a coxme object, a case which will cause this
    function to be called by way of anova.coxph.
    
    \item More work on "predvars" handling for the pspline function,
    when used in predict calls.  Add a new test of this to the suite,
    and the makepredictcall method to the namespace.
    Fixes a bug pointed out by C Crowson.  

    \item Deprecate the "robust" option of coxph.  When there are
    multiple observations per subject it is almost surely the wrong
    thing to do, while adding a "cluster(id)" term does the correct
    thing. When there is only one obs per subject both methods work
    correctly.

    \item Add documentation of the output structure to the aareg help
    file.

    \item Change ratetableDate so that it still allows use of chron
    objects, but doesn't need the chron library.  This eliminates a
    warning messge from the package checks, but is also a reasonable
    support strategy for a moribund package.  (Some of the local users keep
    datasets for a long long time.)

    \item Fix a bug in summary.survfit for a multiple-strata survival
    object.  If one of the curves had no data after application of the
    times argument, an output label was the wrong length.
    
    \item Fix a bug pointed out by Charles Berry: predict for a Cox
    model which has strata, and the strata is a factor with not all its
    levels represented in the data.  I had a mistake in the subscripting
    logic: number of groups is not equal to max(as.integer(strata)).
    
    \item Changes to avoid overflow in the exponent made in 2.36-6
    caused failure for one special usage: in case-cohort designs a dummy
    offset of -100 could be added to some observations.  This was being
    rounded away.  The solution is to 1: have coxsafe not truncate small
    exponents and 2: do not recenter user provided offset values.

    \item Fix bug in survfit.coxph.  Due to an indexing error I would
    sometimes create a huge scratch vector midway through the
    calculations (size = max value of "id"); the final result was always
    correct however.  Data set provided by Cindy Crowson which had a
    user id in the billions.

    \item Fix bug pointed out by Nicholas Horton: predictions of
    type expected, with newdata, from a Cox model without a strata
    statement would fail with "x not found".  A misplaced parenthesis
    from an earlier update caused it to not recreate the X matrix even
    though it was needed later.  Also add some further information to
    the predict manual page to clarify an issue with frailty terms.
    }}

\section{Changes in version 2.36-12}{
  \itemize{
    \item Fix a bug in the new fast subsets code.  The test suite had no
    examples of strata + lots of tied times, so of course that's the
    case where I had an indexing error.  Add a test case using the
    clogit function, which exercises this.

    \item Further memory tuning for survexp.
    }}

    \section{Changes in version 2.36-11}{
  \itemize{
    \item Make survexp more efficient.  The X matrix was being modified
    in several places, leading to multiple copies of the data.  When the
    data set was large this would lead to a memory shortage.

    \item Cause anova.coxph to call anova.coxme when a list of models
    has both coxph and coxme objects.

    \item Add the quantile.survfit function.  This allows a user to
    extract arbitrary quantiles from a fitted curve (and std err).

    \item Fix an error in predict.coxph.  When the model had a strata
    and the newdata and reference="sample" arguments were used, it
    would (incorrectly) ask for a strata variable in the new data set.

    \item Incorporate the fast subsets algorithm of Gail et al, when 
    using coxph with the "exact" option.  The speed increase is profound 
    though at the cost of some memory.    Reflect this in the
    documentation for the clogit routine.
    Note that the fast computation is not yet implemented for
    (start,stop) coxph models.

    \item Change the C routine used by coxph.fit from .C to .Call
    semantics to improve memory efficiency, in particular fewer copies
    of the X matrix.

    \item Add scaling to the above routine.  This was prompted by a user
    who had some variables with a 0-1 range and others that were
    0 - 10^7, resulting in 0 digits of accuracy in the variance matrix.
    (Economics data).

    \item Comment out some code sections that are specific to Splus.
    This reduced the number of "function not found" warnings from R CMD check.
}}

\section{Changes in version 2.36-10}{
  \itemize{
    \item 30 Sept 2011: The na.action argument was being ignored in
    predict.coxph; pointed out by Cindy Crowson.

    \item The log-likelihood for survreg was incorrect when there are
    case weights in the model.  The error is a fixed constant for any
    given data set, so had no impact on tests or inferences.  The error
    and correction were pointed out by Robert Kusher.
    
    \item A variable name was incorrect in survpenal.fit.  This was in a
    program path that had never been traversed until Carina Salt used
    survreg with a psline(..., method='aic') call, leading to a
    "variable not found" message.

    \item Punctuation error in psline made it impossible for a user to
    specify the boundary.knots argument.  Pointed out by Brandon
    Stewart.

    \item Add an "id" variable to the output of survobrien.

    \item The survfitCI routine would fail for a curve with only one
    jump point (a matrix collapsed into a vector).

    \item Fix an error in survfit.coxph when the coxph model has both a
    strata by covariate interaction and a cluster statement.  The
    cluster term was not dropped from the Terms object as it should have
    been, led to a spurious "variable not found" error.   Pointed out
    by Eva Bouguen.

    \item If a coxph model with penalized terms (frailty, pspline) also
    had a redundant covariate, the linear predictor would be returned as
    NA.  Pointed out by Pavel Krivitsky.
}}

\section{Changes in version 2.36-9}{
  \itemize{
    \item Due to a mistake in my script that submits to CRAN, the fix in
    2.36-8 below was actually not propogated to the CRAN submission.

    \item Fix an error in the Cauchy example found in the survreg.distributions
    help page, pointed out by James Price.

    \item Update the coxph.getdata routine to use the model.frame.coxph
    and model.matrix.coxph methods.

    \item Add the concordance statistic to the printout for penalized models.
}}

\section{Changes in version 2.36-8}{
  \itemize{
    \item Unitialized variable in calcuation of the variance of the
    concordance.  Found on platform cross-checking by Brian Ripley.
    \item Changed testci to use a fixed file of results from cmprsk
    rather than invoking that package on-the-fly.  Suggested by the CRAN
    maintainers.
  }
  }
\section{Changes in version 2.36-7}{
  \itemize{
    \item Due to changes in R 2.13 default printout, the results of many of
    the test programs change in trivial way (one more or fewer digits).
    Update the necessary test/___.Rout.save files.  Per the core team's
    suggestion the dependency for the package is marked as >=2.13.
  }}
  
\section{Changes in version 2.36-6}{
  \itemize{
    \item An example from A Drummond caused iteration failure in
    coxph: x=c(1,1,1,0,1, rep(0,35)), time=1:40, status=1.  The first
    iteration overshoots the solution and lands on an almost perfectly
    linear part of the loglik surface, which made the second iteration
    go to a huge number and exp() overflows.  A sanity check routine
    coxsafe is now invoked on all values of the linear predictor.
    
    \item 1 April: Fix minor bug in survfit.  For left censored data
    where all the left censored are on the very left, it would give a
    spurious warning message when trying to create a 0 row matrix that
    it didn't need or use.  Pointed out by Steve Su.
    
    \item 31 March 2011: One of the plots in the r_sas test was wrong
    (it's been a long time since I visually checked these).  The error
    was in predict.survreg; it had not taken into account a change in
    R2.7.1: the intercept attribute is reset to 1 whenever one
    subscripts a terms object, leading to incorrect results for a model
    with "-1" in the formula and a strata(): the intercept returned
    when removing the strata.  I used this opportunity to move most of
    the logic into model.frame.survreg and model.matrix.survreg
    functions.  Small change to the model.frame.coxph and
    model.matrix.coxph functions due to a better understanding of
    xlevels processing.
    
    \item Round off error issue in survfit: it used both unique(time)
    and table(time), and the resulting number of unique values is not
    guarranteed to be the same for times that differ by a tiny amount.
    Now times are coverted to a factor first.  Peter Savicky from the R
    core team provided a nice discussion of the issue and helped me
    clarify how best to deal with it.  The prior fix of first rounding
    to 15 digits was good enough for almost every data set -- except the
    one found by a local user just last week.
    
    \item Round off error in print.survfit pointed out by Micheal Faye.
    If a survival value was .5 in truth, but .5- eps due to round off
    the printed median was wrong. But it was ok for .5+eps. Simple
    if-then logic error.
    
    \item Re-fix a bug in survfit.  It uses both unique and table in
    various places, which do not round the same; I had added a
    pre-rounding step to the code.  A data set from Fan Chun showed that
    I didn't round quite enough. But the prior rounding did work for a
    time of 2 vs (sqrt(2))^2: this bug is very hard to produce.  I now
    use as.numeric(as.character(factor(x))), which induces exactly the
    same rounding as table, since it is the same compuation path.

    \item Further changes to pspline.  The new Boundary.knots argument
    allows a user to set the boundary knots inside the range of data.
    Code for extrapolation outside that range was needed,
    essentially a copy of the code found in ns() for the same issue.
    Also added a psplineinverse function, which may be useful with
    certain tt() calls in coxph.
    
    \item 10 Mar 2011: Add the capablilty for time-dependent
    transformations to coxph, along with a small vignette describing use
    of the feature.  This code is still incompletely incorporated in
    that the models work but other methods (residuals, predict, etc) are
    not yet defined.
    
    \item 8 Mar 2011: Expand the survConcordance function.  The function
    now correctly handles strata and  time dependent covariates, and
    computes a standard error for the estimate.  All computation is based
    on a balanced binary tree strucure, which leads to computation in
    \eqn{O(n \log_2(n))}{O(n log(n))} time.
    The \code{coxph} function now adds concordance to its output, and
    \code{summary.coxph} displays the result.

    \item 8 Mar 2011: Add the "reference" option to predict.coxph, a
    feature and need pointed out by Stephen Bond.

    \item 4 Mar 2011: Add a makepredictcall method for pspline(), which
    in turn required addition of a Boundary.knots argument to the
    function.
    
    \item 25 Feb 2011: Bug in pyears pointed out by Norm Phillips.  If a
    subject started out with "off table" time, their age was not
    incremented by that amount as they moved forward to the next "in
    table" cell of the result.  This could lead to using the wrong
    expected rate from the rate table.
  }
}

\section{Changes in version 2.36-5}{
  \itemize{
    \item 20 Feb 2011: Update survConcordance to correctly handle case
    weights, time dependent covariates, and strata.

    \item 18 Feb 2011: Bug in predict.coxph found by a user (1 day after
    36-4!).  If the coxph call had a subset and predict used newdata,
    the subset clause was "remembered" in the newdata construction,
    which is not appropriate.
}}

\section{Changes in version 2.36-4}{
\itemize{
  \item 17 Feb 2011: Fix to predict.coxph.  A small typo that only was
  exercised if the coxph model had x=T.  Discovered via induced error in
  the rankhazard package.  Added lines to the test suite to test for
  this in the future.

  \item Removed some files from test and src that are no longer needed.

  \item Update the configure script per suggestion from Kurt H.
  }}
\section{Changes in version 2.36-3}{
  \itemize{

    \item 13 Feb 2011: Add the rmap argument to pyears, as was done for
    survexp, and update the manual pages and examples. Fix one last bug
    in predict.coxph (na.action use).  Passes all the
    tests for inclusion on the next R release.

    \item 8 Feb 2011: Change the name of the new survfit.coxph.fit routine to
     survfitcoxph.fit; R was mistaking it for a survfit method.  Fix
     errors in predict.coxph when there is a newdata argument, including
     adding yet another test program.

   \item 1 Feb 2011: Fix bugs in coxph and survreg pointed out by Heinz
    Tuechler and dtdenes@cogpsyphy.hu, independently, that were the same
    wrong line in both programs.  With interactions, a non-penalized
    term could be marked as penalized due to a mismatched vector length,
    leading to a spurious error message later in the code.
  
  \item 1 Feb 2011: Update survfit.coxph to handle the case of a strata by
    covariate interaction.  All prior releases of the code did this
    wrong, but it is a very rare case (found by Frank Harrell).  Added a
    new test routine coxsurv4.  Also found a bug in [.survfit; for a
    curve with both strata and multiple columns, as produced by
    survfit.coxph, it could drop the n.censored item when subscripting.
    A minor issue was fixed in coxph: when iter=0 the output coefficient
    vector should be equal to the input even when the variance is
    singular. 

  \item 30 Jan 2011: Move the noweb files to a top level directory, out of
    inst/.  They don't need to be copied to binary installs.
    
  \item 22 Jan 2011: Convert the Changelog files to the new inst/NEWS.Rd
    format.
  
  \item 1 Jan 202011: The match.ratetable would fail when passed a data
    frame with a character variable.  This was pointed out by Heinz
    Tuechler, who also did most of the legwork to find it.  It was
    triggered by the first few lines of tests/jasa.R (expect <- ....)
    when options(stringsAsFactors=FALSE) is set. 
 }
}

\section{Changes in version 2.36-2}{
\itemize{
  \item 20 Dec 2010: Add more test cases for survfit.coxph,
    which led to significant updates in the code. 

  \item 18 Nov 2010: Add nevent to the coxph output and printout in
    response to a long standing user request.

  \item 14 Dec 2010: Add an as.matrix method for Surv objects. 

  \item 11 Nov 2010: The prior changes broke 5 packages: the dependencies form a bigger
test suite than mine!  1. Survival curve for a coxph model with sparse
frailty fit; fixed and added a new test case.  2. survexp could fail if 
called from within a function due to a scoping error.  3. "Tsiatis" was once
a valid type (alias for 'aalen')  for survfit.coxph; now removed from the 
documentation but the code needed to be backwards compatable.  The other two
conflicts were fixed in the packages that call survival.  There are still
issues with the rms package which I am working out with Frank H.
 }
}

\section{Changes in version 2.36-1}{
 \itemize{
  \item{27 Oct 2010: Finish corrections and test to the new code. It now passes
the checks.  The predict.coxph routine now does strata and standard errors
correctly, factors propogate through to predictions, and numerous small 
errors are addressed.  Predicted survival curves for a Cox model has been
rewritten in noweb and expanded. Change the version number to 2.36-1.}

  \item{17 Oct 2010: Per a request from Frank Harrell (interaction with his library),
survfit.coxph no longer reconstructs the model frame unless it really needs
it: in some cases the 'x' and 'y' matrices may be sufficient, and may be
saved in the result.  Add an argument "mf" to model.matrix.coxph for more 
efficient interaction when a parent routine has already recovered the model 
frame.
  In general, we are trying to make use of model.matrix.coxph in many of the
routines, so that the logic contained there (remove cluster() calls, pull
out strata, how to handle intercepts) need not be replicated in multiple 
places.}

  \item{12 Oct 2010: Fix a bug in the modified lower limits for survfit (Dory & Korn).
A logical vector was being inadvertently converted to numeric.  Pointed out
by Andy Mugglin.  A new case was added to the test suite. }
 }
}

\section{Changes in version 2.35}{ 
 \itemize{
  \item{15 July 2010: Add a coxph method for the logLik function.  This is used by
the AIC function and was requested by a user.}

  \item{29 July 2010: Fix 2 bugs in pyears.  The check for a US rate table was off
(minor effect on calculations), and there was a call to julian which assumed
that the origin argument could be a vector.  }

  \item{21 July 2010: Fix a problem pointed out by a user: calling survfit with almost
tied times, e.g., c(2, sqrt(2)^2), could lead to an inconsistent result.  Some
parts of the code saw these as 2 unique values per the unique() function, some
as a single value using the results of table().  We now pre-round the input
times to one less decimal digit than the max from .Machine$double.digits.
  Also added the noweb.R processing function from the coxme package, so that
the noweb code can be extracted "on the fly" during installation using
commands in the configure and cleanup scripts.  }

  \item{11 July 2010: A rewrite of the majority of the survfit.coxph code.  The primary
benefits are 1: finally tracked down and eliminated the bug for standard errors
of case weights + Cox survival + Efron method; 2: the individual=TRUE and FALSE
options now use the same underlying code for curves, before there were some
options valid only for one or the other; 3: code was rewritten using noweb 
with a considerable increase in documentation; 4: during the verification
process some errors were found in the test suite and corrected, e.g., a 
typo in my book led to failure of an all.equal test in book4.R.  Similar
to the rewrite for survfit several years ago, the new code has far less use
of .C to help transparency.}

  \item{21 May 2010: Fix bug in summary.survfit.  For a survival curve from a Cox model
with start,stop data, the 'times' argument would generate an error.}

  \item{24 May 2010: Fix an annoyance in summary.survfit.  When the survival data 
had an event or censor at time 0 and summary is called with a times argument,
then my constructed call to approx() would have duplicate x values.  The answer
was always right, but approx has begun to print a bothersome warning message.  
A small change to the constructed argument vector avoids it.}

  \item{7 April 2010: Minor bug pointed out by Fredrik Lundgren.  In survfit if the
method was KM (default) and error = Tsiatis an error message results.  Simple
fix: code went down the wrong branch.}

  \item{24 Feb 2010: Serious bug pointed out by Kevin Buhr.  In Surv(time1, time2,stat)
if there were i) missing values in time1 and/or time2, ii) illegal value
sets with time1 >=time2, and iii) all the instances of ii do not preceed all
the instances of i, then the wrong observation (not the illegal) will be 
thrown out.  Repaired, and a new test added.
  Minor updates to 3 test files: survreg2, testci, ratetable.}

  \item{8 Feb 2010: Bug pointed out by Heinz Tuechler -- if a subscript was dropped from
a rate table the 'type' attribute got dropped, e.g. survexp.usr[,1,,].}

  \item{26 Jan 2010: At the request of Alex Bokov, added the xmax, xscale, and fun
arguments to points.survfit.}

  \item{26 Jan 2010: Fix bug pointed out by Thomas Lumley -- with case weights <1 a Cox 
model with (start, stop) input would inappropriately decide it needed to do
step halving to find a solution, eventually failing to converge.  It was
treating a loglik >0 as an indication of failure, but such values arise for
small case weights. Let L(w) be the loglik for a data set where everyone is
given a weight of w, then L(w)= wL(1) - d log(w) where d=number of deaths in
the data.  For small enough w positivity of L(w) is certain.}

  \item{25 Jan 2010: Fix bug in summary.ratetable pointed out by Heinze Tuechler.  Added
a call to the function to the test suite as well.}

  \item{15 Dec 2009: Two users pointed out a bug that crept into survreg() with a
cluster statement, when a t(x)%*%x was replaced with crossprod.  A trivial
fix, but in response I added another test that more formally checks the
dfbeta residuals and found a major oversight for the case of multiple
strata.  }

  \item{14 Dec 2009: 1.Fix bug in frailty.xxx, if there is a missing value in the levels
it gets counted by "length(unique(x))" (frailty is called before NA
removal.)  2.SurvfitCI had an incorrect CI with case weights, and 3. in
survreg a call to resid instead of residuals.survreg, before the class
was attached.}

  \item{11 Nov 2009: The 'type' argument does not make sense for plot.survfit.  (If 
type='p', should one plot the tops of the step function, the bottoms, or
both?).  Make it explicitly disallowed in response to an R-help query,
rather than the confusing error message that currently arose.}

  \item{28 Oct 2009: The basehaz function would reorder the labels of the strata
factor.  Not a bug really, but a "why do this?"  Unintended consequence of
a character -> factor conversion.}

  \item{1 Oct 2009: Fix a bug pointed out by Ben Domingue.  There was one if-then-else
path into step-halving in the frailty.controldf routine that would refer to
a non-existent variable.  A very rarely followed path, obviously, and with
the obvious fix. The mathematics of the update was fine.}

  \item{30 Sep 2009: For coxph and model.matrix.coxph, re-attach the
attributues lost from the X matrix when the intercept is removed,
i.e., X <- X[,1].  In particular, some downstream libraries depend on
the assign attribute. 
  For predict.coxph remove an earlier edit so that a single variable model
+ type='terms' returns a matrix, not a vector.  This is expected by the 
termplot() function.  It led to a whole lot of changes in the test suite
results, though, due to more "matrix" printouts.}

  \item{4 Sep 2009: Added a model.matrix.coxph and model.frame.coxph methods.  The
model.matrix.default function ceased to work for coxph models sometime
between R 2.9 and 2.9.2 (best guess).  This wasn't picked up in the test
suite but rather by failure of 3 packages that depend on survival.  Also added
a test.  Update CRAN since this broke other's packages.}

  \item{20 Aug 2009: One more fix to predict.coxph.  It needed to use 
delete.response(Terms) rather than Terms, so as to not look for (unnecessarily)
the response variable when the newdata argment is used.  Pointed out by Michael
Conklin.}

  \item{17 Aug 2009: Small bug in survfit.coxph.null pointed out by Frank Harrell.  The
'n' component would be missing if the input data included strata, i.e., the
initial model had used x=TRUE.  He also pointed out the fix.}

  \item{10 June 2009: Fix an error pointed out by Nick Reich, who was the first to use
interval censored data + user defined distribution in survreg, jointly.  There
was no test case and creating one uncovered several errors (but only for this
combination).  All the error cases led to catastrophic failure, highlighting
the extreme rarity of a user requesting this combination.}

  \item{2 June 2009: Surv(time1, time2, status, type='interval') would fail for an NA
status code.  Pointed out by Achim Zeilus.}

  \item{22 May 2009: Allow single subscripts to rate tables, e.g. survexp[1:10: .  
Returns a simple vector of values.  The str() function does this to print out
a short summary.  Problem pointed out by Heinz Tuechler.}

  \item{21 May 2009: Create a test case for factor variables/newdata/predict for coxph 
and survreg.  This led to a set of minor fixes; the code is now in line with
the R standard for model functions.  One consequence is that model.frame.coxph
and model.frame.survreg are no longer needed, so have been removed.}

  \item{20 May 2009: The manual page for survfit was confusing, since it tries to 
document both the standard KM (formula method) and the coxph method.  I've
split them out so that now survfit documents only the basic method and points 
a user the appropriate specialized page.}

  \item{1 May 2009: The anova.coxph function was incorrect for models with a strata
term.  Fixed this, and made chisquare tests the default.}

  \item{22 April 2009: The coxph code had an override to iter and eps, making both of
them more strict for a penalized model.  However, the overall default values
have changed over time, so that these lines actually decreased accuracy - the
opposite of their intent.  Removed the lines.  Also removed the iter.miss and
eps.miss components (on which this check depended) from coxph.control, which
makes that function match its documentation.}

 }
}

\section{Changes in version 2.34 and earlier}{
\subsection{Merge of the TMT source code tree with the Lumley code tree}{
 \itemize{

  \item Issues/decisions in remerging the Mayo and R code: 
  For most of routines, it was easier to start with the Lumley code and add
the Therneau fixes.  This is because Tom had expanded a lot of partial 
matches, e.g., fit$coef in the TT code vs fit$coefficients.  Routines with
substantial changes were, of course, a special case.
  The most common change is an is.R() construct to choose class vs oldClass.
  \item xtras.R: Move anova.coxph and anova.coxphlist to their own
  source files.
  The remainder of the code is R only.

  \item survsum: removed from package

  \item survreg.old: has been removed from the package

  \item survfit.s: 
   Depreciate the "formula with no ~1" option
   Mayo code for [ allows for reordering curves
   Separate out the R "basehaz" function as a separate source file

  \item survfit.km.s: The major change of did not get copied into R, so lots of
changes.  R had "new.time" and Splus 'start.time' for the same argument.  Allow
them both as synonyms.
   The output structure also changed: adapt the new one.  This is mostly some
name changes in the components, removing unneeded redundancies created by
a different programmer. 

  \item survfit.coxph.s:  TMT code finally fixed the "Can't (yet) to case weights" 
problem.  There must have been 10 years been the intent and execution. 

  \item survexp.s:  Add "bareterms" function from R, which replaces a prior use of
  terms.inner (in Splus but not R). 

  \item survdiff.s: R code had the old (incorrect) expected <- sum(1-offset), since
corrected to sum(-log(offset)) . 

  \item{summary.coxph.s: This was a mess, since Tom and I had independently made the
 addition of a print.summary.coxph function.  Below, TMT means that it was the
 choice in the Splus code, TL means that it was the choice in R
	1. Put the coef=T argument in the print function, not summary (TMT)
	2. Change the output's name from coef to coefficients (suggestion of
  Peter Dalgaard).  Also change one column name to Pr(>|z|) for R.
	3. Remove last vestiges of a reference to the 'icc' component (TMT)
	4. Do not include score, rscore, naive.var in the result (TL)
	5. Do include loglik in the result (TMT)
	6. Compute the test statistics (loglik, Wald, etc) in the summary
   function rather than in the print.summary function (TL)
	7. Remove the digits option from summary, it belongs in print.summary.
   (neither)}

  \item{strata.s: R code added a sep argument, this is ok
     R changed the character string NA to as.character(NA).  Not okay
          1. won't work with Splus, 
          2. This is a label, designed for printing, 
	          and so it should be a character string.  }

  \item{residuals.coxph.s: R had added type='partial'.  (Which I'm not very partial to,
  from their statistical properties.  But they are legal, and I assume that
  someone requested them).}

  \item{print.survfit.s: Rewritten as a part of the general survival rewrite.  Created
the function 'survmean' which does most of the work, and is shared by print and
summary, so that the values from 'print' are now available.
   Fix the minmin function: min(NULL) gives NA in Splus, which is the right
answer for a non-estimable median, but Inf in R.  Explicitly deal with this
case, and add a bunch of comments.
   R had the print.rmean option, this has been expanded to a more general
rmean option that allows setting the cutoff point.
   R added a print.n option with 3 choices, my code includes all 3 in the 
output.  }

  \item{lines.survfit.s: 
    The S version has a new block of code for guessing "firstx" more
intellegently when it is missing.  (Or, one hopes is is more intellegent!)}

  \item{coxph.control.s: 
   The R code had tighter tolerances (eps= 1e-9) than Splus (1e-4) and
a higher iterationn count (20 vs 10). 
   Set eps to 1e-8 and iter to 15, mostly bending to the world.  The tighter
iteration is defensible, but I still maintain that a Cox model that takes >10 
iterations is not going to finish if you give it 100.  The likelihood surface
is almost perfectly quadratic near the minimum.  (Not true for survreg by the
way).}

  \item{: In Surv, the Mayo code creates NA's out of invalid status values or
start,stop pairs, rather than a stop and error message.  This is to
allow for example
       coxph(Surv(time1,time2, status).... , subset=(goodlines))
succeed, when "goodlines" is the subset with correct values.}
}
}

\subsection{Older changes}{
 \itemize{
  \item{25SepO7: How embarrassing -- someone pointed out that I had Dave Harrington's
name spelled wrong in the options to survfit.coxph!}

  \item{9Jul07: In a model with offsets, survreg mistakenly omitted the offset
from the returned linear.predictor component.}

  \item{10May07: Change summary.coxph so that it returns an object of class
summary.coxph, and add a print method for that object.}

  \item{22Jun06: Update match.ratetable, so that more liberal matches are now
allowed.  For instance,  'F', 'f', 'female', 'fem', 'FEMA', etc are 
now all considered matches to the dimname "female" in survexp.us.}

  \item{26Apr06: Fix bug in summary.survfit, pointed out by Bob Treder.  With
the times option, the value of n.risk would be wrong for "in between"
times; e.g., the data had events and/or censoring at times 10,
20,... and we asked for printout at time 15.  It should give n.risk at time
20, it was returning the value at time 10. Interestingly, the code had
a very careful treatment of this case, along with an example in the
comments, and the "the right answer is" part of the comment was wrong!
So the code correctly computed an incorrect answer.  Added another
test case to the test suite, survtest2.}

  \item{21Apr06: Fix problem in [.survfit, pointed out by Thomas Lumley.  If
fit <- survfit(Surv(time, status) ~ ph.ecog, lung), then fit[2:1] did
not reorder the output correctly.  I had never tested putting the 
subscripts in non-increasing order.}

  \item{7Feb06: Fix a problem in the coxph iteration (coxfit2.c, coxfit5, agfit3,
agfit5, agexact).  It will likely never catch anyone again, even if I 
didn't fix it.  In a particular data set, beta overshot and step halving
was invoked.  During step halving, a loglik happened to occur that was
within eps of the prior step's loglik --- and the routine decided, erroneously,
that it had converged!  (A nice quadratic curve, a first guess b1 to the 
left of  the desired max of the curve.  The next guess b2 overshot and ends 
up with a lower loglik, on the right side of the max.  Back up to the 
midpoint of b1 and b2, and this guess, still to the right of the max (still
too large) has EXACTLY the same value of y as b1 did, but on the other side
of the max from b1.  "Last two guesses give the same answer, I'm done" said
the routine).}

  \item{27Sep05: Found and fixed a nasty bug in survfit.  When method='fh2' and
there were multiple groups I had a subscripting bug, leading to vectors
that were supposed to be the same length, but weren't, passed into C.
The resulting curves were obviously wrong -- survival precipitously drops 
to zero.}

  \item{5May05: Add the drop=F arg to one subscripting selection in survfit.coxph.
	        temp <- (matrix(surv$y, ncol=3))[ntime,,drop=F] 
If you selected only 1 time point (1 row) in the final output, the code
would fail.  Pointed out by Cindy Crowson.}

  \item{18Apr05: Bug in survfit.turnbull.  The strata variable was not being
filled in (number of points per curve).  So if multiple curves were
generated at once, i.e., with something on the right hand side of ~ in
the formula, all the downstream print/plot functions would not work
with the result.}

  \item{8Feb05: Fix small typo in is.ratetable, introduced on 24Nov04: (Today
was the first time I added to the standard library, and thus ended
up using the non-verbose mode.)}

  \item{8Feb05: Add the data.frame argument to pyears.  This causes the output
to contain a dataframe rather than a set of arrays.  It is useful for
further processing of the data using Poisson regression.}

  \item{7Feb05: Modified print.ratetable to be more useful.  It now tells 
about the ratetable, rather than printing all of its values.}

  \item{8Dec04: Fix a small bug in survfit.turnbull. If there are people left 
censored before the first
time point of any other kind (interval, exact, or right censored),
the the plotted height of the curve from "rightmost left censoring time"
to "leftmost event time", that is the flat tail on the left, was at
the wrong height.
  Added another test to testreg/reliability.s for this.}

  \item{24Nov04: Change is.ratetable to give longer messages}
}
}
}<|MERGE_RESOLUTION|>--- conflicted
+++ resolved
@@ -2,7 +2,6 @@
 \title{NEWS file for the survival package}
 \section{Changes in version 2.37-8}{
   \itemize{
-<<<<<<< HEAD
     \item The lines.survfit function was incorrect for data sets that
     used the start.time option and xscale (it neglected to rescale the
     start time.)
@@ -23,12 +22,10 @@
     \item Return the weights vector, if present, as part of the survreg
     object.
     
-=======
     \item For interval censored points and the symmetric distributions
     (Gaussian and logistic) response type residuals were incorrect.
     Silly error: needed (x-mean)/scale not x/scale - mean.
 
->>>>>>> 82b86176
     \item Martingale residuals could be incorrect for the case of model with
     (start, stop] data and a pspline term.  Refactor the code so that
     all of the possible code paths call the same C routine to do the residuals.
