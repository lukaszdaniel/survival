\name{NEWS}
\title{NEWS file for the survival package}
\section{Changes in version 3.3-2}{
  \itemize{
    \item Error in concordance(fit, newdata) if newdata had missing
    values: the derived x and y could be different lengths.
<<<<<<< HEAD
    \item Add test cases for the (rather difficult) case of predicted
    survival for multi-state coxph model that has shared hazards
    \item nsk(..., Boundary.knots=FALSE) was not being handled properly.
=======
    \item Add test cases for the (rather difficult) case of a
    multi-state coxph model that has shared hazards, predicted survival.
    \item Fix error in terms.inner; it failed for a function with no
    arguments. Pointed out by Daniel Sjberg and Duncan Murdoch.
>>>>>>> 2227f6f0
}}

\section{Changes in version 3.3-1}{
  \itemize{
    \item Update the saved tests/Examples/survival-Ex.Rout.save file so
    as to remove timings, at the behest of CRAN.  (Footnote 21 in the
    packages manual talks about this.)
}}
\section{Changes in version 3.3-0}{
  \itemize{
    \item Change any calls to Calloc or Free in the C code to R_Calloc
    and R_Free, at the request of R core.
    \item Fix an oversight in aareg: when coxph and survreg were
    converted from using +cluster() in a formula to cluster as an
    argument, that same change needed to be made in aareg.  Pointed out
    by zdgager.
    \item The std of the cumulative hazard is now present, for select
    cases of a coxph model curve.  More work remains to be done to
    return the std for all cases.
    \item Add a paragraph to the help page for survfit.Rd, pointing out
    that robust variance is now the default for interval censored data,
    and why.
    \item Add the median.survfit method
    \item Improve the examples in pseudo.Rd
    \item Fix error in survreg.distributions$gaussian$deviance. The
    deviance of an interval censored observation was NA due to a sign
    that was backwards, leading to log of a negative value.  (Simple
    typo.)
    \item Error in predict.coxph: it would fail for a model that had two
    strata terms. Reported by Hanna Frick.
    \item Fix github issue 130. If newdata contained the strata
    information, and there was only one curve requested, survfit.coxph
    would return too many curves.
}}

\section{Changes in version 3.2-15}{
  \itemize{
    \item Fix an inconsistency with the start.time argument.  One of
    the survfit paths would include an event at start.time (curve starts
    with an immediate drop) others did not.  All paths now do so. This
    makes start.time=0 behave the same as ordinary survfit, without the
    argument, when there is a death at time 0.
}}

\section{Changes in version 3.2-14}{
  \itemize{
    \item Update the royston function to report the scaled Cox-Snell
    R-squared as the Nagelkirke estimate, and clarify the documentation.
    \item Update for coxph with ties=exact, for the case of an infinite
    coefficient where the information matrix becomes singular.  Code for
    this case had been developed for coxfit6.c (Breslow/Efron) but not
    replicated in coxexact.c
}}
 
\section{Changes in version 3.2-13}{
  \itemize{
    \item Clarify some sentences in tmerge help file.
    \item Fix a memory access error in concordance3.c, found by CRAN.
    \item Add the drop.special function (internal) to work around offset
    problems in [.terms.
}}
\section{Changes in version 3.2-12}{
  \itemize{
    \item Avoid a downstream error from infinte coefficients in
    coxph.  In special case it would fail by passing an NA to C code.
    \item The df column from cox.zph could be incorrect for a coxme
    model.
    \item cox.zph would crash for a coxme model whose random effect
    contained a factor (odd issue with model.frame).
    \item yates error for a coxph model with a strata * covariate
    interaction
    \item Clarify documentation for the royston command.
    \item Add error for survexp applied to a multistate model.
    \item Make the labeling of restricted mean consistent in print and
    summary, for single state and multistate survfit.
    \item With just the right data the coxexact.c routine would do a
    very inefficient calculation: so slow it appeared to be an infinite
    loop.
    \item Bug in pspline.R: I had neglected to include 'degree' in the
    retained arguments for makepredictcall.
    \item Fix scale factor error in cholesky3.c, which could cause it to
    incorrectly mark a column as singular.  Found via a survreg example
    from Nathan Adams, where y had large values.
    \item 2021-08-12: update CRAN
}}
\section{Changes in version 3.2-11}{
  \itemize{
    \item Missing labels for the "pairwise" option in yates(), fixed.
    \item Bug in plot.survfit -- could not use conf.int=T and xmax in
    the same call.  Pointed out by Dirk Larson.
    \item Failure of survfit, when applied to a multi-state coxph model with
    strata().  Repaired and added this as a test case.
    \item Change seq(along=  to seq(along.with=, to match the complete
    argument name.
    \item In pyears(...,data.frame=TRUE), if the levels of a tcut are
    numeric return a numeric rather than a factor.  (Version 2.4 feature
    that had been inadvertently removed.)
    \item Fix mistake in survfit.coxphms(..., stype=1): had pmin when I
    meant pmax.  (Resulting curves were not even close.)  Add a test
    case.
    \item update anova.survreg to have class("anova", "data.table").
    Error pointed out by Daniel Sjoberg.
}}

\section{Changes in version 3.2-10}{
  \itemize{
    \item CRAN valgrind checks discovered an uninitialized vector in
    one of the C routines.  Now fixed.  Updated version is now on CRAN.
}}

\section{Changes in version 3.2-9}{
  \itemize{
    \item More careful tests of the rttright function.
    \item Fix bug in tmerge that was introduced in 3.2-8. A new
    consistency check was too aggressive and would flag a legal dataset.
    \item Fix tmerge bug reported by E Lundt: if two or more additions
    were before the start of a subject's timeline, tdc would pick the
    first rather than the last.
sou    \item Add the last test case for residuals.survfit (auc for tstart,
    tstop data), and yes, it uncovered an error.
    \item Error in survit.coxph for a multistate fit with strata, an array
    dimension was wrong (but contents correct).  It led to downstream
    problems with print and plot.  Pointed out by Matthew Hall.
    \item Add ability for a multistate coxph model to have shared
    (proportional) baselines for transitions.
    \item The coxph routine no longer recenters 0/1 predictors (fit$mean
    will be 0), per the default value of the new \code{nocenter}
    argument. Application of survfit to a coxph model without specifying
    newdata remains a bad idea, but this change makes it a little
    less bad since for factors the curve will refer to the reference
    level.  The results of predict(fit) are now more defensible for a
    factor variable.
    \item Add an explicit error message for survreg() with a frailty
    term.  This usage was never supported -- it is integrating out the
    appropriate density for a coxph model, which is the wrong one for
    survreg -- but because the code would run we've found that people
    assumed it must be right, despite a statement to the contrary in the
    survival vignette.  Long overdue fix. 
}}
\section{Changes in version 3.2-8}{
  \itemize{
    \item In tmerge, if data2 contains identifiers not found in data1
    these rows are now counted in the "missid" column of the tcount
    attribute, rather than treated as an error.
    \item In a survfit() call with the start.time option, if one curve
    had no subjects past the start time the dim of the result was wrong,
    leading to multiple downstream failures.
    \item Add a scale argument to quantile.survfit.
    \item Revert a change to plot.survfit, which was the use of clip() to
    keep lines away from the right margin.  This had some unforseen downstream
    consequences, e.g., later addition of a legend.
    \item Minor fix to survcheck: if the events table had only 1 row the
    matrix property was lost. Pointed out by Oleguer Plana-Ripoll.
    \item Error in plot.survfit: the noplot argument had been overlooked
    for the confidence intervals, and the wrong interval could be matched to
    each curve.
    \item The neardate routine implicitly assumed that data set 2 was in
    sorted order, if it is not an error message ensues from the internal
    call to findInterval.  Now repaired and a new test added.  Pointed
    out by Bruce Macwilliams.
    \item Add an error message to survfit recognizing that it can not
    yet deal with multistate coxph models that have shared baseline
    hazards.
    \item Add the pseudo function for psuedo-values. The vignette is in
    vignette2 since it uses svyglm (survey) to get proper standard
    errors (see the 'other' vignette).
    Add supporting routine residuals.survfit (which does the real work.)
    \item Add the nsk function.
    \item Add the aggregate.survfit method
    \item Formally depricate survConcordance, replaced with the more capable
    concordance method which has formula, lm, glm, and coxph methods.    
}}

\section{Changes in version 3.2-7}{
  \itemize{
    \item Fix one URL, revealed by the CRAN submission.
    \item Column labels had been lost on the riskmat argument of
    coxph.detail, which broke the linERR package.  Found in reverse
    dependency checks for CRAN.
}}
\section{Changes in version 3.2-5}{
  \itemize{
    \item Fix error in summary.coxph.penal; it was incorrectly copying
    se(concordance) to the new object.
    \item Minor error in survfit.coxphms; it would fail if the model had
    an NA coefficient.
    \item Relax a check in concordance, to allow comparing two models
    with the same subjects but different response vector.
    \item If multiple strata() terms were first in a coxph model, the labels
    of the assign component would be incorrect, which affected labeling of
    cox.zph results (numeric values were correct, however).
    \item The riskmat option of the coxph.detail command now returns the
    matrix in data order rather than time-sorted order.
    \item The summary.survfit function had overlooked the std.chaz
    component when subsetting based on the times argument.
    \item The documentation for print.survfit stated that rmean="common"
    would use the largest time across curves, the code had the median.
    Make code agree with the documentation.  Pointed out by Qingxia Chen.
    \item Add the rttright function (redistribute to the right) and the
    R^2 measure of Royston and Sauerbrei.
    \item Add residuals.survfit, which will be important for
    pseudo-values.  Still incomplete.
    \item Better hardening of coxph against a particular kind of skewed
    variable, based on a test case from Michael Young.  This had led to the
    "This should never happen, please contact the author" message.
}}

\section{Changes in version 3.2-4}{
  \itemize{
    \item Add na.omit to the output of survcheck.
    \item Undo an ifelse typo (added in 3.2-3) in survexpm that caused it to
    return NULL for an upper triangular rate matrix, breaking survfit
    for a multi-state coxph model.  (Upper triangular has the simplest
    algorithm, and all the tests in the suite were for the more complex
    cases of course -- aargh.)
}}

\section{Changes in version 3.2-3}{
  \itemize{
    \item Fix error in survfit.coxphms: an internal routine was being
    called with arguments in the wrong order. 
    \item Add support routines for the derivative of a matrix
    exponential, needed for survival curve variance (post Cox model).
    \item Add explicit error message to summary.survfit, when the times
    argument asks only for times beyond the end of a curve and extend=FALSE.
    \item Clipping could be too tight in plot.survfit.  
}}

\section{Changes in version 3.2-2}{
  \itemize{
    \item Add support for "timeline" style survival data.  I
    hope this will be a step forward in usability for multi-state
    models, since data sets can be built with standard data manipulation tools.
    \item Fix error in survfit.coxphms, the weight vector could be the
    wrong length when the start.time option was used.
    \item Formulas in a multistate coxph model can now have "-x1" to
    delete variable x1, in secondary formulas.  (Update.formula is now used
    behind the scenes).
    \item Multistate coxph models now handle strata in full generality
    -- a stratum can apply to all transitions or just to some.  One
    consequence is that the cmap element of the returned fit has been broken into
    two portions: stratum_map contains strata information and cmap the
    coefficient information.
    \item Revert (partially) a change to tmerge. Using tdc() to update a
    variable that already exists in the baseline data was a problem, so
    tdc had been changed to replace rather than update.  Now allow updates to
    variables created by a prior tdc.
    \item Fix error in survfit, 0/1 status variable: the start.time
    option worked correctly only if the data set was sorted by time,
    which unfortunately was true of the test data in tests/survtest.R.
    Fix code and strengthen the test.
    \item Multiple updates to multi-state coxph models + follow-on
    curves. A current clinical project is providing a stress test.
}}

\section{Changes in version 3.1-12}{
  \itemize{
    \item Change the default for a robust variance: if there is a
    cluster argument, non-integer case weight, or an id statement and
    at least one id has more than one event.
    \item cox.zph would fail if the coxph fit had NA coefficients
    (something that used to work).  Add a test case to futureproof
    this.  Caught by Ville Ponkilainen.
    \item Minor: pyears + data.frame option would not preserve the order
    of factor levels from a tcut operator.  
    \item Edge case from Andrea Jaensch: a coxph model with strata +
    psline terms, plus a (time1, time2) data set containing observations
    that do not overlap any events, in just the right spot, could cause an
    infinite loop in agmart3.c.
    \item Add subset and na.action arguments to survcheck.
    \item Minor updates to plot.survfit and survcheck.
    \item Add cluster= option to replace +cluster() in a formula.
    Remove all mention of the latter from documentation and
    examples. Make the cluster, id, and robust options consistent across
    all the functions.
    \item Fix bug in plot.survfit with xaxs='S'.  At some point one line
     of code got lost.  
}}

\section{Changes in version 3.1-11}{
  \itemize{
    \item Add 'n' vector to survcheck, update tests.
    \item Improve multistate coxph printout
    \item Fix a memory reference error in multicheck.c
}}

\section{Changes in version 3.1-10}{
  \itemize{
    \item Fix error in concordance(fit, newdata= xxx): it used the old
    data at one point.  Pointed out by Matjin van't Hooft.
    \item Minor update to tmerge -- print a warning when a user attempts
    to update a variable using tdc, namely that this results in complete
    replacement of said variable, with no retention of prior values.
    \item Minor fixes to plot.survfit, when both xlim and xaxs='S' are
    specified.  Error and suggested fixes from Heinz Tuechler.
    \item Two failures in makepredictcall.pspline, found by 2 different
    users, both cases of options that should have been carried forward.
    A subsequent termplot() call failed if pspline had 'nterm' or
    'combine'.
    \item Fix memory leak (forgotten PROTECT) in zph[12].c; caught by B Ripley
}}

\section{Changes in version 3.1-9}{
  \itemize{
    \item The plot.cox.zph function would fail for a stratified model,
    if some covariate was a constant in one of the strata.  The cox.zph
    routine correctly labeled those points as uninformative via NA, the
    plot routine needed to actually ignore them.
}}

\section{Changes in version 3.1-8}{
  \itemize{
    \item For a multistate model with no covariates, the start.time
    value (if present) was inadvertently omitted from the result.  This
    affects the default plot.
    \item Per user request, the tmerge function can now use Dates as the
    time variable for the merge.
    \item Fix an invalid read (one element past the end of a vector)
    that could occur in tmerge.c; reported by Brian Ripley.
    \item A multi-state coxph model with strata would fail when parsing
    the formula, pointed out by Martin van't Hooft. 
}}

\section{Changes in version 3.1-7}{
  \itemize{
    \item For a coxph model with covariate*strata interactions the
    information matrix will be block diagonal, and the cox.zph function
    would generate a 0/0 when scaling it for plots.  This led to a
    BLAS error on some architectures (reported by B. Ripley within 24
    hours of 3.1-6 being published on CRAN).  Tests were unaffected,
    subsequent plots fail due to an infinite axis.
    Repair, and add more checks to the test suite.
}}

\section{Change in version 3.1-6}{
  \itemize{
    \item Repair issues in coxph.getdata and lines.survfit that were
    found with reverse dependency checks
    \item Submit to CRAN
}}

\section{Changes in version 3.1-5}{
  \itemize{
    \item Update coxph.getdata and coxph.detail to work with coxphms
    objects.  A deficiency in the first affected cox.zph results for
    multi-state coxph fits.
    \item Add a formal test suite for the cox.zph routine.
}}

\section{Changes in version 3.1-4}{
  \itemize{
    \item Move some vignettes to the vignette2 directory, found on the
    github website.  Add an index to those files.
    \item Add the timefix option to coxph results, and ensure that
    downstream survfit calls correctly retain it.
    \item Expand the main survival vignette.
}}

\section{Changes in version 3.1-3}{
  \itemize{
    \item The results of anova.coxph were incorrect for the case of a
    single model with ties="breslow" and tied event times: the breslow
    option was not being passed forward to the secondary fits.
    \item Add more sanity checks to anova.coxph, e.g., all models must
    have used the same ties option.
    \item Update tmerge to allow more variable types as the argument to
    tdc.  A user pointed out that Dates were not preserved; now fixed.
}}

\section{Changes in version 3.1-2}{
  \itemize{
    \item The cox.zph command now refuses models with tt() terms, before
    it had an incorrect computation.
    \item Fix 2 errors in plot, for survfit of a coxph model. (I had not
    scanned the pdf pages from the vignettes, which is the only way to
    verify plots.)
    \item Fix labeling error for combination of pyears, tcut variable,
    data.frame option.  (The numerical values were correct).
}}

\section{Changes in version 3.1-1}{
  \itemize{
    \item Fix error in [.cox.zph, when applied to a stratified model
}}

\section{Changes in version 3.1-0}{
  \itemize{
    \item Respond to some CRAN queries and resubmit.
    \item Better documentation of the survfit0 routine
    \item Add the sas.Rnw vignette to inst/doc: it takes too long to
    run for inclusion in the vignettes directory
    \item Fix two edge case errors pointed out on github: coxph on a
    data set with 0 events, and models with only a frailty term
    \item Update residuals.coxph to deal with larger matrices, i.e.,
    change two .C calls to .Call
}}

\section{Changes in version 3.0-11}{
  \itemize{
    \item Multiple small updates, after running tests for all
    reverse dependencies
    \item Send to CRAN
}}
  
\section{Changes in version 3.0-10}{
  \itemize{
    \item Make sure all calls to data.frame explicitly select a value
    for the stringsAsFactors option.
    \item Updates to cox.zph for the singledf option
    \item Add formal test of the cox.zph statistics
    \item Add the sas vignette to the vignettes2 directory (it takes too
    long to run).
}}
\section{Changes in version 3.0}{
  \itemize{
    \item Major revision of the survfit routines, see the survival vignette.
    \item Allow multi-state coxph models.
    \item Rename remaining .S files as .R
    \item vcov of a survreg object now contains dimnames (important for the
    stats::confint function)
    \item Subscripting survfit object removes the na.action.  This is a
    loss in the sense that the printout no longer tells us that
    observations were removed, but the information about which and how
    many rows were removed was incorrect after the selection.
    \item The survexp function, applied to a coxph model with strata,
    would sometimes produce extraneous y=0 values at the start of a
    curve.
    \item Multiple small bug fixes.
}}
\section{Changes in version 2.44-1}{
  \itemize{
    \item Fix error in survreg when the init argument was used.
    \item B. Ripley found/fixed an incorrect size in survfitkm.c, that
    could lead to memory overwrite and a hard crash. 
}}

\section{Changes in version 2.44-0}{
  \itemize{
    \item Add several data sets from the reliability literature, which
    had been used in the tests directory, to the package's
    data and add a help page of 'reliability'.
    \item Fix error in residuals.survreg, type="matrix", pointed out by
    Achim Zelies.  Another check has been added to the tests.
    \item The survfit routine now returns the cumulative hazard along
    with its standard error, and allows for robust variance.
    \item For (start, stop) data, the survfit result only includes
    unique stop times.
    \item Update plot.survfit to plot the cumulative hazard when
    fun='cumhaz', rather than plotting log(surv).
    \item The Nagelkirke R^2 has been removed from summary.coxph.
    The shortcomings of this measure are well known, concordance is a
    better measure.
    \item A cluster() term is not allowed in the finegray function; now
    give an explicit error message to that effect.

    \item Track down a failure that occured with some infinite
    coefficient data sets.  When iterations run out, the routine now
    returns the last successful iterate rather than the last attempt, e.g.,
    if the loglik maximizes at infinity the routine now returns the
    last step at which the partial likelihood, first and second
    derivatives were all finite.  This stops some downstream
    "non-finite" messages.

    \item Add concordancefit function to help pages and exports, so
    other packages can more easily invoke it.  
}}

\section{Changes in version 2.43-4}{
  \itemize{
    \item Added a hex sticker.  It is found in man/figures.
    \item Small grammar changes in a help page.
    \item Fix bug pointed out by A Ruten-Budde.  The coxph routine was
    not passing the timefix option forward to a subseqent concordance
    call.
    \item Fine tune the checks for an infinite coefficient.  A data set
    from rehbergT managed to have overflows in the first and second
    derivative at the same iteration, leading to an update of inf * 0.
    \item Formally add some small reliability data sets to the package, with a
    help page of 'reliability'.  They had been used in the tests.
  }
}

\section{Changes in version 2.43-2}{
  \itemize{
    \item In concordance, allow y to be an orderable factor (either
    is.ordered=TRUE or it has only 2 levels), instead of giving an error
    message.  Repair some missing references in the vignette.

    \item Fix an error check in survSplit, when the response has missing
    values.  The routine would fail with an error message when there was
    no error. (Pointed out by  Daniel Wollschläger.)

    \item Fix serious error in the finegray function when called with
    (start, stop) data, e.g., with time-dependent covariates: the
    censoring distribution G was incorrect which leads to incorrect weights,
    including NA.  Pointed out by Deqiang Zheng along with an example.
    (The use of time-dependent covariates in a FG model has serious -- I
    think fatal -- statistical issues, however.  The FG approach adds
    extra 'imputed' follow-up to each subject; but what is the future
    value of a time-dependent covariate over this new interval?)

    \item Update the finegray function to allow case weights.  If the
    original data has sampling weights, for instance, this propogates
    them properly to the created fgwt variable. 
}}

\section{Changes in version 2.43-1}{
  \itemize{
    \item Minor change to the concordance method to better accomodate
    another package; add one more test case as well.
    \item Change coxph to use concordance() rather than survConcordance.  
    Be aware that this changes the default variance estimate (to a
    better estimator however).
    \item Add a test to verify that tmerge works with Date objects as
    the time scale
    \item Add timefix=TRUE option to survdiff
    \item Add code for an edge case to coxph: a data set with no events.
}}

\section{Changes in version 2.43.0}{
  \itemize{
    \item Finish test suite and vignette for concordance.
    \item Run the tests for all packages that depend on survival.
    Submit to CRAN
}}

\section{Changes in version 2.42-7}{
  \itemize{
    \item Add arguments to survfit: survfit.matrix did not have
    start.time, and survfitCI did not have p0.  Now both of them have
    both.

    \item Fix two small errors triggered by the new checks for the use
    of && or || with arguments whose length is >1.  Pointed out by
    Martin Maechler.

    \item Add the concordance function, an upgrade of the older
    survConcordance function.  The latter will be depricated.  (The draft
    vignette still needs some polish.)

    \item Change survreg so that a returned "y" in the object is the
    original response, not the transformed y used for computation. This
    was prompted by the concordance.survreg method, but is also more
    consistent. It forced a change in residuals.survreg and uncovered
    a long standing bug for any fit that had specified y=FALSE. 

    \item Fix bug pointed out by C McCort: tmerge with "tdc(time, x)"
    would fail if x is of mode character.  Add this case to the test suite.
}}

\section{Changes in version 2.42-6}{
  \itemize{
    \item Remove the cbind.Surv and rbind.Surv methods. 
    The problem is when one is called with mixed arguments, e.g.
    cbind(Surv(1:4), data.frame(x=6:9, z=c('a', 'b', 'a', 'a'))
    In the above cbind.Surv is never called, but the \emph{presence}
    of a cbind.Surv method messes up the default behavior, see the
    Dispatch section of help('cbind').
}}

\section{Changes in version 2.42-5}{
  \itemize{
    \item Add a plot.Surv method per the suggestion of Goran Brostram.
    Improve the cbind.Surv and rbind.Surv methods to handle mixed
    argument lists (when there are some Surv arguments and some not). 

    \item Add a Survmethods.Rd page documenting the added methods.

    \item Add "F" and "S" to the list of fun= arguments to plot.survfit,
    they are aliases for "event" and "identity", respectively.
}}
\section{Changes in version 2.42-4}{
  \itemize{
    \item Undo a bug that was introduced in tmerge in 2.42-3; an essential
    line got commented out with the result that if sequential tmerge calls
    modify the same variable only the final change was retained.  Add a
    check to the test suite to prevent this in the future.

    \item Improve multi-state survfit when the input data has extra
    censored rows, e.g., a subject with transitions to state 1 at time 2
    and state 2 at time 8 but data of (0,2,1), (2,5,0), (5,8,2); the
    survSplit routine often generates such rows.
    Formerly the transitions table in the output would be incorrect for
    this case, and the life table would get an extra "censoring" line at
    time 5.  The estimated P(state) and its se was correct.

    \item Fix an edge case in tmerge, when using cumevent and the input
    data has a 'censored' row.  Add a test for this, and for another edge
    case of repeated updates at the same time point.

    \item repair xtfrm.Surv: it had returned a partial ordering for
    survival objects (like order()), it instead needs to be the analog
    of order(order(x)), a vector of integers with the same sort order as
    x.  Add test cases and a manual page.
    
    \item Add more Surv methods: head, tail, rep, rbind, c, rev, t,
    mean, median, plot, points, lines, levels. 
  }}

\section{Changes in version 2.42-3}{
  \itemize{
    \item Remove the coxph warning "X matrix deemed to be singular".
    The coefficients are NA, just as before, we simply say less.

    \item Fix minor bug in coxph: a covariate that was a constant would
    have its coefficent reported as 0 rather than NA, if (and only if)
    it was the only variable in the model, e.g.,
    coxph(Surv(1:10) ~ rep(4,10)).
}}

\section{Changes in version 2.42-1}{
  \itemize{
    \item Add xtfrm method for Surv objects.
    \item Fix error in logLik.coxph.null (incorrect class)
    \item Fix error in pyears, would fail for a model with no
    predictors and dataframe=TRUE.
    \item tmerge would fail if an id was missing, give a message
    instead
    \item Stronger date checks in survexp, i.e., that the column
    of a data frame is a date if and only if the matching ratetable
    dimension is a date.
    \item Restore the order of the elements of coxph objects; as some
    other packages depend on both the names and the order.  It had been
    modified when the residual argument was added to coxph.fit.
    \item Add a more rigorous check for overflow in the coxph iteration:
    M Tsagris supplied an edge case example where the information matrix
    fails one iteration before anything else.  
}}

    
\section{Changes in version 2.42-0}{
  \itemize{
    \item Fix a bug in the agfit4.c routine, based on data sets from Ivo
    Sousa Ferreira and Marloes Derks.  This was introduced in 2.39-1 and
    leads to incorrect solutions for selected data sets.  Such data sets
    are a rare edge case, however.  In detail:
    In a start stop data set with strata assume two adjacent event times
    in one stratum of d1 and d2, say, and a set of k censored intervals
    (a,b) also in that stratum such that a>=d1 and b<d2.  (Such intervals are
    never at risk for an event and could be elminated from the data set
    without loss.) If k >= the number of intervals that overlap both d1
    and d2, and in the prior stratum the smallest time was an event,
    some variables that track who is in the risk set got out of sync,
    and contributions to the loglik, first and second derivative at d1
    would be incorrect.  I expect such data sets are extremely rare.
    However, the survSplit routine and mstate packages can generate data
    sets with a LOT of the unneeded intervals.  (The data set in
    question came from mstate.)

    \item Use format.pval() and printCoefmat in more of the print
    functions.  This aligns the format with that of base R.

    \item Update the vcov function to accept the new complete= argument.
    \item Update statefig to accept vectors of colors.

    \item The [.survfit routine would complain on the use of fit[1]
    when fit contained a single curve.  This is now legal.
    \item Change NAMED() to MAYBE_REFERENCED() at the suggestion of R
    core

    \item Add the yates() routine for population prediction,
    and accompanying vignette.
    \item Update the survival rate tables (survexp.mn, survexp.us,
    survexp.usr), to add data for more calendar years.

    \item Bow to user pressure: marks now appear on survival curves for
    censoring times that are tied with an event time, plotted at the
    midpoint of the vertical step.  Also, replace the outdated
    \code{mark} option with \code{pch}.
  }
}

\section{Changes in version 2.41-5}{
  \itemize{
    \item Update the survexp.us and survexp.usr rate tables.  They now
    contain years 1940 to 2012.  They however lost the breakdown of the
    first year of life into smaller intervals as the recent US census data
    lacks that information.  Update the code for ratetables: a cutpoint
    attribute vector can now be of class Date, and names(dimnames) can
    supplant the dimid attribute.  (Only creators of rate tables are impacted
    by these last two.)

    \item Change all instances of "1-pchisq(...)" to instead use the
    lower.tail=FALSE argument.
}}

\section{Changes in version 2.41-4}{
  \itemize{
    \item The coxph routine did not check for infinite predictors (these
    are not screened out by na.action), and these could cause the
    iteration to fail.  Added a check and stop() statement.  The example
    was provided by Glenn Tisdale.

    \item When conf.times was used in plot.survfit, the bars were not
    perfectly centered on the target values

    \item Add the residual and concordance argument to coxph.fit and
    agreg.fit, at the request of S Venkat.  These speed up the function
    when a calling routine only needs the partial likelihood.

    \item Fix error in survfit: if timefix=FALSE was specified we forgot
    to set a key variable and the routine fails.  Pointed out by Sarah
    Streett. 8Apr2017.

    \item Change the scale argument of summary.coxph so that it affects
    the coefficient and se(coef), not just the confidence interval.

    \item Fix an error in survfitCI when using the start.time argument, and
    add a test case for it.

    \item Add tail.Surv method per a request from Michael Lawrence.
    Also add duplicated, anyDuplicated, and unique methods.
}}

\section{Changes in version 2.41-3}{
  \itemize{
    \item A check for infinite loglik was incorrect in agfit4.c, and could
    fail to detect the need for step halving.  It required a very
    unusual data set to trigger this.

    \item The survfit routine would fail for interval censored data, on
    a group that had only a single step in the curve.  (Needed to add
    drop=FALSE to a matrix subscript.)

    \item Minor change to Surv to ensure that its check for difftime
    objects will not trigger a "length >1 inside an if ()" warning.

    \item The summary.survfit function had n.censor wrong when there
    were multiple curves and censor=TRUE (spurious NA values).  Added more
    lines to the test suite.

    \item Pointed out by Mikko Korpela: the dynamic symbols check added
    in 2.41-0 requires R version 2.16 or later.  Add an ifdef to init.c
    that checks the version of R, mimicking a similar line in the MASS library.
}}

\section{Changes in version 2.41-2}{
  \itemize{
    \item Fix two memory leaks and an uninitialized array, found by B Ripley. 

    \item With Surv(a,b, type='interval2') and a or b infinite, the
    infinite values were incorrectly retained rather then being
    transformed into left or right censoring.  The downstream survfit
    and/or survreg results could then sometimes be in error.

    \item Update cch to correctly deal with nearly tied times, in line
     with the many changes in version 2.40.

     \item Update the README.md file, for github users who didn't read
    noweb/Readme and then get R CMD build errors.
  }
}
\section{Changes in version 2.41-0}{
  \itemize{
    \item Per request if the R-core, add R_useDynamicSymbols(dll,FALSE)
      to the initialization.  This prevents .Call from accessing the
      library when its first argument is a character string.  The reason
      is to stop accidental linking to the routines.
    \item Fix a bug in tmerge, if data2 was not sorted by time within id
      then a tdc(time, x) call's outcomte was incorrect.  Add the ability
      to use a factor as the second variable in a tdc call, and add the
      tdcstart option.
    \item Expose the aeqSurv routine, which is used rectify tied
     time issues.
     \item The survfit routines now save the start.time option (if used) in
     the output object.  This is then used as a default starting point for
     the x-axis in any plots.
     \item Allow survfit.matrix to use different p0 values for different
     curves.
     \item Add type="survival" to predict.coxph
 }}
 
\section{Changes in version 2.40-2}{
  \itemize{
    \item Fix an error in the finegray routine: with strata() the
    resulting data sets could have incorrect status values.  Pointed out
    by Mark Donoghoe.  Added a strata test to tests/finegray.R.  

    \item Remove many "is.R" and "oldClass" calls (vestiges of Splus).
    \item The summary.pyears routine now prints pandoc style tables.
    \item Fix multiple spelling errors in the Rd files; contributed by
    Luca Braglia.
    \item For a multi-state curve, the cumhaz component accidentally had
    the final state removed.  All values were correct, simply an
    overzealous trimming of the final result.

    \item Add a short vignette describing the issue with round off error
    and tied survival times.

    \item Errors in survSplit: a factor status was not propogated, and a
    missing time gave a spurious error message.
}}

\section{Changes in version 2.40-1}{
  \itemize{
    \item For multi-state survival with a big data set and the
    influence=TRUE option, the resulting object could be so long that it
    overflowed an integer counter in the C code.  Add a check in the R
    code and a caution in the help file.
  }
}
\section{Changes in version 2.40-0}{
  \itemize{
    \item Code changes to avoid the new warnings for multiplication of a
    vector * (1 by 1 matrix). 
    
    \item Add a more thorough test case for multi-state survival:
    not all subjects start in the same state, delayed entry, and
    case weights that change within a subject.  This uncovered some
    errors.  More carefully document the influence option.
    
    \item Consistently deal with "almost tied" survival times in the survfit and
    coxph routines.  Uses the same rule and tolerance as the all.equal
    function to declare two time value equal.  The issue arises due to
    round off errors, e.g., from cacluations using days/365.25.
    
    \item Add the statefig function and a multi-state vignette.

    \item The rsurvreg function was not exported.  NAMESPACE fix.

    \item Fix some labeling errors in the graphs for the adjusted
    survival curves vignette (consequences of the xscale change in
    2.38-5).

    \item Update multi-state survival so that the robust (default)
    variance for a weighted data set treats these as sampling weights
    rather than case weights.  This makes it consistent with the
    behavior of coxph.  (Multiplication of all the weights by a constant
    now leaves the variance unchanged.) (9/2016)

    \item Surv(time, status) would fail when status was a factor with
    only two levels.  This was due to an assumption that no user would
    ever want this, i.e., ever do it on purpose, and so it must be a mistake
    which should be caught.  This was a bad assumption.

    \item Add the start.time argument to survfit.coxph. 10Sep2017
}}
\section{Changes in version 2.39-5}{
  \itemize{
    \item The summary.survfit routine assumed that the times argument
    was sorted, contrary to the documentation.  Pointed out by Torsten
    Hothorn.
    \item The tmerge function would fail if the time variable was a Date
      object.  It was due to the fact that as.Date(as.numeric(x)) 
      fails when x is a date.  (A design flaw in Date, IMHO).  There were
      also flaws when both the first and second data set were not sorted
      by id; added a more complete test case for this.

    \item An earlier change in dim.survfit had felled the survfit.matrix
    function: it incorrectly assumed strata when there were none.
    Unfortunately this didn't generate an error but rather multiple
    copies of a single curve (and an incomprehensible explanation of
    this single curve in the vignette).  Pointed out by E Lundt.

    \item print.summary.survfitms would complain if only a single time
    was returned.  A case where drop=FALSE was needed.

    \item Add a test for survSplit to ensure that it works with both the
    formula based and old interface.  Add documention on
    how variable names are chosen to the help file.

    \item Error in subscripting survival curves: if fit was a survfit
    curve from left-truncated data, fit[k] had an incorrect n.enter
    component.  (An old error, which shows how rarely that component is
    used.)  Pointed out by Beth Atkinson.

    \item Remove n.enter from the default printout of summary.survfit,
    to make the printout more compact.
    It remains in the summary object but was very rarely used.
    \item Update the points.survfit function to handle multiple colors
    and/or plotting characters.  If a survfit object has multiple curves
    we cycle through these in the same manner as matpoints would.
    
}}

\section{Changes in version 2.39-4}{
  \itemize{
    \item Create a stronger test suite for summary.survfit, and use
    it to actually fix the error that 2.39-3 claimed to fix.  This
    uncovered a long-standing inaccuracy with n.risk for in-between
    time points.
    \item Add a section on monotone splines to the splines vignette.
}}
  
\section{Changes in version 2.39-3}{
  \itemize{
    \item For multi-state curves, the returned n.event component lost
    its dimensions if any of the curves had only one observation.

    \item Fix error in summary.survreg.  For multiple curves and
    requested time points at or before the first time point in the data,
    the values from curve 1 was used for all.  Pointed out by T Eigentler.

    \item Fix an unitialized variable in C code, pointed out by Brian Ripley.
}}

\section{Changes in version 2.39-2}{
  \itemize{
    \item Small updates based on feedback from CRAN
}}

\section{Changes in version 2.39-1}{
  \itemize{
    \item Label the output dimnames from pyears with the variable names
    from the model.  This makes it easier to read.
    
    \item Replace any refrences to model.frame with "stats::model.frame"
    (all 38 of them).  The model.frame function uses non-standard
    evaluation rules, and holding its hand like this is the only way to
    ensure that we don't call a user function of the same name.
    
    \item The Surv function would almost always label the columns of the
    resulting matrix, and the glmnet function depended on this. It now
    always labels them per a request from Trevor Hastie.

    \item Add the finegray function and expand the competing risks
    vignette to document it.

    \item Add a check to the quantile.survfit function for multi-state
    models; quantiles are not well defined for this case.

    \item Changes to the iteration path and convergence tests for coxph
    models with (start, stop] data, driven by two user examples that
    failed.  The data sets had serious statistical issues of
    collinearity and/or outliers such that the final fits are not
    practically useful, but now the routine finishes gracefully instead
    of dying.  The upshot is much more care about the order in which
    additions and subtractions of large numbers are done so as to avoid
    cancellation error.

    \item Fix an error to summary.survfit with the times argument: for
    intermediate time points it would sometimes choose the wrong value
    for the number at risk.  (Number at risk is a left continuous
    function.) 
}}
    
\section{Changes in version 2.38-5}{
  \itemize{
    \item Add more graphical arguments to plot.cox.zph in response to a user
    request.
    
    \item Remove some of last vestiges of Splus support from the header
    files for the C code, per a request from R core to remove mention of S.h.
    
    \item Multiple updates and corrections to the tmerge function,
    including improvements to the vignette.  (As a result of using it in
    a class where the TA tried out all manner of combinations.)
    
    \item Update survSplit: it now handles all types of status variables
    (0/1, TRUE/FALSE, factors), the id and episode arguments are useful
    for start/stop data, the data retains its original sort order (new
    observations are inserted rather than put at the end), and the
    function is illustrated in a vignette.
    
    \item Add the conf.times argument to plot.survfit.  This
    allows for confidence bars at specified times, which are useful
    when the plot is crowded.

    \item Survfit changes that are NOT backward compatable!
    \itemize{
      \item Change the default for mark.time to FALSE
      \item Change the behavior of xscale so that it matches that of
      yscale, i.e., it changes only the label and not the underlying
      scale.  Follow on annotations such as legend or locator are in the
      orignal scale of the data.
      \item For a matrix of curves, e.g. competing risks, print and
      plot them in column major order rather than row major, so as 
      to match the usual R behavior.
      }
    
    \item Fix an error in the help page for the cohort
    argument of survexp, pointed out by Karl Ove Hufthammer.

    \item The anova and logLik functions would fail when given a
    null model (right hand side of 1 or only an offset).  Pointed
    out by Karl Ove Hufthammer.

    \item The recently added code to generate an error when the same
    variable appears on both sides of a formula in coxph (a good idea)
    caused a failure if there was offset statement that contains a '-'
    sign.  Pointed out by Abra Jeffers.
}}

\section{Changes in version 2.38-3}{
  \itemize{
    \item Add more imports to the NAMESPACE file per a request from CRAN

    \item Add a length method for Surv objects.  Requested by Max Kuhn.
    (2015/6/17).

    \item Fix an error in neardate. When both input data sets were
    unsorted the last match could be wrong.
}}

\section{Changes in version 2.38-2}{
  \itemize{
    \item Change print.coxph to use the printCoefmat routine, which l
    leads to nicer p-values.  Other print routines will follow unless
    there is an outcry.  (But I forced signif.stars=FALSE: my tolerance of
    bad practice has limits.)
    
    \item Make those parts of the competing risks vignette which depend
    on the cmprsk library conditional.  Otherwise the build fails for
    those without the pacakge.
    
    \item The coxph function could fail converge for a set of very collinear
    predictors when using (start, stop) data; revealed in a test case
    sent by G Borstrom.  This was due to deficiency in a check for
    near infinite coefficients, which had already been updated for some
    but not all cases.  (2015/6/3)
    
    \item Update anova.coxph to use the model.frame.coxph function; the 
    current code had scoping errors if embedded in a function.  Add an
    anova.coxph.penal function to correctly handle models with pspline
    terms.

    \item Fix an error in the tmerge function.  Using the options
    argument would generate a spurious error.
    \item Pyears could fail on very long formulas due to a deparse() issue.
    
    \item Add the number of observations used and deleted due to missing
    to summary.pyears.
    
    \item Allow the combination of a null coxph model (~1 on the right)
    and the exact calculation for tied times.  No one had ever asked for
    this before.  (2015/3/25)
    
    \item Shorten the default printout for survfit. The records, n.max
    and n.start columns are often the same: if so suppress duplicates.
    
    \item Move the anova.coxphlist function from the survival package to
    coxme.  (2015/3/3)

    \item Change the logLik method for coxph models so that the nobs
    component is the number of events rather than the number of rows in
    the data.  This is superior for follow on methods such as AIC.

    \item Add a test to the coxexact.c routine for too large a data set;
    too many tied times could lead to integer overflow.  "Fixing" the error
    is not sensible: the computation for such a data set would take decades.
    Add some more explanation to the help pages as well.
}}

\section{Changes in version 2.38-1}{
  \itemize{
    \item Fix an error discovered by CRAN, which triggered a core dump
    for them on a particular manual page (but never for me).  The linear
    predictors from a frailty model contained NA values (incorrect),
    leading to failure in survConcordance.fit. (2015/2/16).
    
    \item An error was found in the mgus data set (a progression after
    death).  Now corrected, and added a little more follow-up time for
    some subjects.
    
    \item Add error check for infitinte weights or offsets.  This in respose
    to a bug report where someone did this on purpose, trying to mimic
    cure fractions, and then found that survfit.coxph failed.

    \item Robust variance is not supported for a coxph model with the
    "exact" approximation.  (Rarely requested and a lot of work to add.)
    Add an error message to clogit(), so users get a more useful notice of
    the issue rather than a late error from residuals.coxph.
    
    \item Update the rats data set: it now includes both female and male
    litters so as to match the documentation.
    
    \item The term frailty(x) would fail if x were a factor, and not all
    levels were present.  Pointed out by Theodor Balan.
    
    \item Fix error of "abs" instead of "fabs" in the agfit4.c code;
    pointed out to me by CRAN.
    
    \item Replace all instances of the obsolete prmatrix function.
    
    \item Modify pyears to allow cbind(time, count) as the response,
    giving a cumulative sum of counts, when the counts per observation
    may be other than 0/1.
    
    \item The lines.survfit function was incorrect for data sets that
    used the start.time option and xscale (it neglected to rescale the
    start time.)

    \item An increasingly common error is for user to put the time
    variable on both sides of a coxph equation in the mistaken belief
    that this is a way to create time-dependent coefficients.  Generate
    a warning message for this case.
    
    \item Update the basehaz function to a simple alias for "survfit".
    Prior versions called surfit but then only returned part of the
    object.  Update 2/2015: reverted the change.  It turns out that 6
    different packages that depend on survival also depended on the
    old behavior.  
    
    \item Make the default value for the shortlabel argument of strata()
    more nuanced.  If the argument is a single factor, assume that we
    don't need to prepend the variable name to its levels.
    
    \item Return the weights vector, if present, as part of the survreg
    object.
    
    \item For interval censored points and the symmetric distributions
    (Gaussian and logistic) response type residuals were incorrect.
    Silly error: needed (x-mean)/scale not x/scale - mean.

    \item Martingale residuals could be incorrect for the case of model with
    (start, stop] data and a pspline term.  Refactor the code so that
    all of the possible code paths call the same C routine to do the residuals.
    Add a new test for this case, and further tests to verify that
    predict(type='expected') and residuals agree.
        
    \item Fix bug pointed out by D Dunker: if a model had both tt() and
    cluster() terms it would fail with a length error.
    
    \item Fix a rare bug in plot.survfit: if a multistate curve rose and
    then later fell to exactly the same value, the line would be
    incorrect.
    
    \item Add calls to the R_CheckUserInterrupt to several routines, so
    that long calculations can be interrupted by the user.

    \item The anova.coxph function would fail if the original call had a
    subset argument. Pointed out by R Fisher.   11May2014
}}
    
\section{Changes in version 2.37-7}{
  \itemize{
    \item Remove a dependency on the survey package from the adjusted
    survival curves vignette, at the request of CRAN.  (The base +
    required bundle needs to be capable of a stand-alone build.)
    
    \item Fix error in calcuation of the y-axis range for survival curve
    plots whenever the "fun" argument could produce infinite values,
    e.g., complimentary log-log plots transform 1 to -Inf.  Pointed out
    by Eva Boj del Val.  (Add finite=TRUE to range() call).
}}

\section{Changes in version 2.37-6}{
  \itemize{
    \item The plot for competing risk curves could have a spurious
    segment.  (Found within 3 hours of submitting 2.37-5 to CRAN.)

    \item The lines method for survexp objects was defaulting to a
    step function, restore the documented default of a connected
    line.
    \item Add a levels method for tcut objects. 14Jan2014
  }
}  
\section{Changes in version 2.37-5}{
  \itemize{
    \item Add vignette on adjusted survival curves.
    \item Add vignette concerning "type 3" tests.
    
    \item Make the tt() function invisible outside of a coxph formula.
    There was a complaint about conflicts with another package, and
    there is not really a good reason to have it be a global name.
    An R-devel discussion just over 1 year ago showed how to accomplish this.
   
    \item The modeling routines are set in two parts, e.g., coxph sets
    up the model and coxph.fit does the work.  Export more of the ".fit"
    routines to make it easier for other packages to build on top of
    this one.
    
    \item Updates to the model.matrix and model.frame logic for
    coxph.  A note from F Harrell showed that I was not correctly
    dealing with the "assign" attribute when there are strata * factor
    interactions.  This led to cleanup in other cases that I had missed
    but which never had proven fatal.  Also added support for tt() terms
    to the stand alone model.matrix and model.frame functions.
    (Residuals for tt models are still not available, but this was a
    necessary first step to that end.) 26Dec13
    
    \item The Surv function now remembers attributes of the input
    variables that were passed to it; they are saved as
    "inputAttributes".  This allows the rms package, for instance, to
    retain labels and units through the call.
    
    \item Update summary.coxph.penal to produce an object, which in turn
    has a print method, i.e., make it a "standard" summary function.
    
    \item Add a logLik method for coxph and survfit objects.
    
    \item Allow for Inf as the end of the time interval, for interval
    censored data in the Surv function.
    
    \item The predict.coxph function would fail if it had both a newdata
    and a collapse argument.  Pointed out by Julian Bothe.  25Sep13
    
    \item Survexp can now produce expecteds based on a stratified Cox
    model.  Add the 'individual.s' and 'individual.h' options to return
    indivudual survival and cumulative hazard estimates, respectively.
    The result of survfit now (sometimes) includes the cumulative
    hazard.  This will be expanded. 29Jul13
    
2    \item Change code in the coxpenal.fit routine: the use of a vector of
    symbols as arguments to my .C calls was confusing to a new CRAN
    consistency check.  Both the old and new are legal R; but the old
    was admittedly an unusual construction and it was simpler to change it.
    
    \item Fix a bug in survfit.coxph pointed out by Chris Andrews, whose
    root cause was incorrect curve labels when the id option is used. 27Jun13
    
    \item Add rsurvreg routine.
    
    \item Change survfit.coxph routine so that it detects whether
    newdata contains or does not contain strata variables, and acts
    accordingly. If newdata does containe strata then  the output will
    contain only those data-value and strata combinations specified by the
    user. Retain strata levels in the coxph routine for use
    in the survfit routine, to correctly reconstruct strata levels.
    Warn about curves with interactions.  18Ju13

    \item Add a dim method for survival curves.
    
    \item For competing risks curves that use the istate option, the
    plotted curves now start with the correct (initial) prevalence of
    each state.  22May13
    
    \item The survreg function failed with the "robust=T"
    option. Pointed out by Jon Peck.  Test case added.  6May13
    
    \item Kazuki Yoshida pointed out that rep() had no method for Surv
    objects.  This caused the survSplit routine to fail if the data
    frame contained a Surv object.  3May13
    
    \item Per a request from Milan Bouchet-Valet fix an issue in survfit
    that arose when the OutDec option is set to ',': it did not
    correctly convert times back from character to numeric.

    \item The plot.survfit function now obeys "cex" for the size of the
      marks used for censored observations.
}}

\section{Changes in version 2.37-4}{
  \itemize{
    \item Subscripting error in predict.coxph for type=expected, se=T,
    strata in the model, newdata, and multiple strata in the new data
    set.  Pointed out by Chris Andrews.  The test program has been
    tweaked to include multiple strata in newdata.
}}
    

\section{Changes in version 2.37-3}{
  \itemize{
    \item Minor flaw in [.survfit.  If "fit" had multiple curves, and
    fit$surv was a matrix, and one of those curves had only a single observation
    time, fit[i,] would collapse columns when "i" selected that curve,
    though it shouldn't.  

    \item Changed all of the .C and .Call statements to make use of
    "registered native routines", per R-core request. Add file src/init.c 

    \item Error in plot.survfit pointed out by K Hoggart -- the "+"
    signs for censored observations were printing one survival time to
    the left of the proper spot.  Eik Vettorazi found another error if
    mark.time is a vector of numerics.  These are the results of merging
    the code for plot, lines and points due to some discrepancies between
    them, plus not having any graphical checks in the test suite.
    
    \item Repair an error in using double subscripts for the survfitms
    objects.
    
    \item Add the US population data set, with yearly totals by age and sex 
    for 2000 onward.  It is named uspop2, since there is already a "uspop" 
    data set containing decennial totals from 1790 to 1970.
    
    \item Not all combinations of strata Y/N and CI Y/N worked in the
    quantile.survfit function, pointed out by Daniel Wallschlaeger
    (missing a function argument in one if-else combination).
    Added a new test routine that verifies all paths.

    \item The first example in predict.survreg help file needed to have
    \code{I(age^2)} instead of \code{age^2} in the model: R ignores the
    second form. (I'm almost sure this worked at one time, perhaps in Splus).
    It also needed different plot symbols to actually match the
    referenced figure.  Pointed out by Evan Newell.

    \item Fix a long-standing problem with cch pointed out by Ornulf Borgan
    leading to incorrect standard errors.  A check in the underlying
    coxph routines to deal with out of bounds exponents, added in
    version 2.36-6, interacted badly with the -100 offset used in cch.
    It only affected models using (start, stop) survival times. 
}}

\section{Changes in version 2.37-2}{
  \itemize{
    \item Two bugs were turned up by running tests for all the
    packages that depend on survival (158 of them).
}}
\section{Changes in version 2.37-1}{
  \itemize{
    \item Add a new multi-state type to the Surv object.  Update the
    survfit routine to work with it.  The major change is addition
    of a proper variance for this case.
    More functionality is planned.
    
    \item Remove the fr_colon.R test program.  It tests an ability that
    has been superseded by coxme, on a numerically touchy data set, and
    it was slow besides.  For several other tests that produce warning
    messages and are supposed to produce said messages, add extra
    comments to that effect so testers will know it is expected.
    
    \item The code has had several "if.R" clauses to accomodate Splus vs
    R differences, which are mostly class vs oldClass.  These are now being
    removed as I encounter them; since our institution no longer uses
    Splus I can no longer test the clauses' validity.
    
    \item The fast subsets routine coxexact.fit incorrectly returned the
    linear predictor vector in the (internal) sorted order rather than
    data set order.  Pointed out by Tatsuki Koyama, affecting the result
    of a clogit call.  6Nov2012
    
    \item Jason Law pointed out that the sample data set "rats" is from
    the paper by Mantel et.al, but the documentation was for a data
    set from Gail, Santner and Brown.  Added the Gail data as rats2 and
    fixed the documentation for rats.
    
    \item For predict.coxph with type="terms", use "sample" as the
    default value for the reference option.  For all others the default
    remains "strata", the current value.  Type terms are nearly always passed
    forward for further manipulation and per strata centering can mess
    things up: termplot() for instance will no longer show a smooth
    function if the results are recentered within strata.
        
    \item Fix bug in summary.aareg, which was unhappy (without cause) if
    the maxtime option was used for a fit that did not include the
    dfbeta option.  Pointed out by Asa Johannesen.
    
    \item The coxph fitting functions would report an error for a null model
      (no X variables) if init was specified as numeric(0) rather than NULL.
    
    \item Update the description and citation files to use the new
    "person" function described in the R Journal.  Also add the
    ByteCompile directive per suggestion of R core.

    \item Allow an ordinary vector as the left hand side of survConcordance.

    \item Update anova.coxphlist to reject models with a robust variance.
 
    \item The survfit function had an undocumented backwards-compatability 
    that allows the newdata argument to be a vector with no names.  An
    example from Damon Krstajic showed that this does not work when the
    original model has a matrix in the formula.  Removed the feature.
    (This is for survfit.coxph.)  Also clarified the code and its 
    documentation about what is found where -- environments, formulas,
    and the arguments of eval, which fixes a problem pointed out by xxx
    where the result of a Surv call is used in the coxph formula.

    \item Fix an issue in summary.survfit pointed out by Frank Harrell.  The
    strata variable for the output always had its labels in sorted order,
    even when a factor creating the survival curves was otherwise.  (This was
    due to a call to factor() in the code.)  The print routine would then
    list curves in sorted order, which might well be contrary to the user's
    wishes.  The curves were numerically correct.

    \item Add the anova.coxmelist function to the namespace so that it is
    visible.  If someone has a list of models the first of which was
    a coxph fit and the list includes coxme fits, then anova.coxph will
    be the function called by R, and it will call anova.coxmelist.

    \item Fix a bug pointed out by Yi Zhang and Mickael Hartweg.
    If a coxph model used an offset, then a predicted survival curve
    that used newdata (and the offset variable of course) would be
    wrong, e.g. survival values > 1.
    A simple misplaced parenthesis was the cause.
    A recent paper by Langholz shows how to get absolute survival from
    case-control data using an offset, which seems to have suddenly made this
    feature popular.

    \item Per further interaction with Yi Zhang, a few items were
    missing from the S3methods in the NAMESPACE file: as.matrix.Surv,
    model.matrix.coxph, model.matrix.survreg, model.frame.survreg.
}}

\section{Changes in version 2.36-14}{
  \itemize{
    \item A supposedly cosmetic change to coxph in the last release
	caused formulas with a "." on the right hand side to fail.  Fix this
	and add a case with "." to the test suite.
      }
    }

\section{Changes in version 2.36-13}{
  \itemize{
    \item Add the anova.coxmelist function.  This is in the survival
    package rather than in coxme since "anova(fit1, fit2)" is valid when
    fit1 is a coxph and fit2 a coxme object, a case which will cause this
    function to be called by way of anova.coxph.
    
    \item More work on "predvars" handling for the pspline function,
    when used in predict calls.  Add a new test of this to the suite,
    and the makepredictcall method to the namespace.
    Fixes a bug pointed out by C Crowson.  

    \item Deprecate the "robust" option of coxph.  When there are
    multiple observations per subject it is almost surely the wrong
    thing to do, while adding a "cluster(id)" term does the correct
    thing. When there is only one obs per subject both methods work
    correctly.

    \item Add documentation of the output structure to the aareg help
    file.

    \item Change ratetableDate so that it still allows use of chron
    objects, but doesn't need the chron library.  This eliminates a
    warning messge from the package checks, but is also a reasonable
    support strategy for a moribund package.  (Some of the local users keep
    datasets for a long long time.)

    \item Fix a bug in summary.survfit for a multiple-strata survival
    object.  If one of the curves had no data after application of the
    times argument, an output label was the wrong length.
    
    \item Fix a bug pointed out by Charles Berry: predict for a Cox
    model which has strata, and the strata is a factor with not all its
    levels represented in the data.  I had a mistake in the subscripting
    logic: number of groups is not equal to max(as.integer(strata)).
    
    \item Changes to avoid overflow in the exponent made in 2.36-6
    caused failure for one special usage: in case-cohort designs a dummy
    offset of -100 could be added to some observations.  This was being
    rounded away.  The solution is to 1: have coxsafe not truncate small
    exponents and 2: do not recenter user provided offset values.

    \item Fix bug in survfit.coxph.  Due to an indexing error I would
    sometimes create a huge scratch vector midway through the
    calculations (size = max value of "id"); the final result was always
    correct however.  Data set provided by Cindy Crowson which had a
    user id in the billions.

    \item Fix bug pointed out by Nicholas Horton: predictions of
    type expected, with newdata, from a Cox model without a strata
    statement would fail with "x not found".  A misplaced parenthesis
    from an earlier update caused it to not recreate the X matrix even
    though it was needed later.  Also add some further information to
    the predict manual page to clarify an issue with frailty terms.
    }}

\section{Changes in version 2.36-12}{
  \itemize{
    \item Fix a bug in the new fast subsets code.  The test suite had no
    examples of strata + lots of tied times, so of course that's the
    case where I had an indexing error.  Add a test case using the
    clogit function, which exercises this.

    \item Further memory tuning for survexp.
    }}

    \section{Changes in version 2.36-11}{
  \itemize{
    \item Make survexp more efficient.  The X matrix was being modified
    in several places, leading to multiple copies of the data.  When the
    data set was large this would lead to a memory shortage.

    \item Cause anova.coxph to call anova.coxme when a list of models
    has both coxph and coxme objects.

    \item Add the quantile.survfit function.  This allows a user to
    extract arbitrary quantiles from a fitted curve (and std err).

    \item Fix an error in predict.coxph.  When the model had a strata
    and the newdata and reference="sample" arguments were used, it
    would (incorrectly) ask for a strata variable in the new data set.

    \item Incorporate the fast subsets algorithm of Gail et al, when 
    using coxph with the "exact" option.  The speed increase is profound 
    though at the cost of some memory.    Reflect this in the
    documentation for the clogit routine.
    Note that the fast computation is not yet implemented for
    (start,stop) coxph models.

    \item Change the C routine used by coxph.fit from .C to .Call
    semantics to improve memory efficiency, in particular fewer copies
    of the X matrix.

    \item Add scaling to the above routine.  This was prompted by a user
    who had some variables with a 0-1 range and others that were
    0 - 10^7, resulting in 0 digits of accuracy in the variance matrix.
    (Economics data).

    \item Comment out some code sections that are specific to Splus.
    This reduced the number of "function not found" warnings from R CMD check.
}}

\section{Changes in version 2.36-10}{
  \itemize{
    \item 30 Sept 2011: The na.action argument was being ignored in
    predict.coxph; pointed out by Cindy Crowson.

    \item The log-likelihood for survreg was incorrect when there are
    case weights in the model.  The error is a fixed constant for any
    given data set, so had no impact on tests or inferences.  The error
    and correction were pointed out by Robert Kusher.
    
    \item A variable name was incorrect in survpenal.fit.  This was in a
    program path that had never been traversed until Carina Salt used
    survreg with a psline(..., method='aic') call, leading to a
    "variable not found" message.

    \item Punctuation error in psline made it impossible for a user to
    specify the boundary.knots argument.  Pointed out by Brandon
    Stewart.

    \item Add an "id" variable to the output of survobrien.

    \item The survfitCI routine would fail for a curve with only one
    jump point (a matrix collapsed into a vector).

    \item Fix an error in survfit.coxph when the coxph model has both a
    strata by covariate interaction and a cluster statement.  The
    cluster term was not dropped from the Terms object as it should have
    been, led to a spurious "variable not found" error.   Pointed out
    by Eva Bouguen.

    \item If a coxph model with penalized terms (frailty, pspline) also
    had a redundant covariate, the linear predictor would be returned as
    NA.  Pointed out by Pavel Krivitsky.
}}

\section{Changes in version 2.36-9}{
  \itemize{
    \item Due to a mistake in my script that submits to CRAN, the fix in
    2.36-8 below was actually not propogated to the CRAN submission.

    \item Fix an error in the Cauchy example found in the survreg.distributions
    help page, pointed out by James Price.

    \item Update the coxph.getdata routine to use the model.frame.coxph
    and model.matrix.coxph methods.

    \item Add the concordance statistic to the printout for penalized models.
}}

\section{Changes in version 2.36-8}{
  \itemize{
    \item Unitialized variable in calcuation of the variance of the
    concordance.  Found on platform cross-checking by Brian Ripley.
    \item Changed testci to use a fixed file of results from cmprsk
    rather than invoking that package on-the-fly.  Suggested by the CRAN
    maintainers.
  }
  }
\section{Changes in version 2.36-7}{
  \itemize{
    \item Due to changes in R 2.13 default printout, the results of many of
    the test programs change in trivial way (one more or fewer digits).
    Update the necessary test/___.Rout.save files.  Per the core team's
    suggestion the dependency for the package is marked as >=2.13.
  }}
  
\section{Changes in version 2.36-6}{
  \itemize{
    \item An example from A Drummond caused iteration failure in
    coxph: x=c(1,1,1,0,1, rep(0,35)), time=1:40, status=1.  The first
    iteration overshoots the solution and lands on an almost perfectly
    linear part of the loglik surface, which made the second iteration
    go to a huge number and exp() overflows.  A sanity check routine
    coxsafe is now invoked on all values of the linear predictor.
    
    \item 1 April: Fix minor bug in survfit.  For left censored data
    where all the left censored are on the very left, it would give a
    spurious warning message when trying to create a 0 row matrix that
    it didn't need or use.  Pointed out by Steve Su.
    
    \item 31 March 2011: One of the plots in the r_sas test was wrong
    (it's been a long time since I visually checked these).  The error
    was in predict.survreg; it had not taken into account a change in
    R2.7.1: the intercept attribute is reset to 1 whenever one
    subscripts a terms object, leading to incorrect results for a model
    with "-1" in the formula and a strata(): the intercept returned
    when removing the strata.  I used this opportunity to move most of
    the logic into model.frame.survreg and model.matrix.survreg
    functions.  Small change to the model.frame.coxph and
    model.matrix.coxph functions due to a better understanding of
    xlevels processing.
    
    \item Round off error issue in survfit: it used both unique(time)
    and table(time), and the resulting number of unique values is not
    guarranteed to be the same for times that differ by a tiny amount.
    Now times are coverted to a factor first.  Peter Savicky from the R
    core team provided a nice discussion of the issue and helped me
    clarify how best to deal with it.  The prior fix of first rounding
    to 15 digits was good enough for almost every data set -- except the
    one found by a local user just last week.
    
    \item Round off error in print.survfit pointed out by Micheal Faye.
    If a survival value was .5 in truth, but .5- eps due to round off
    the printed median was wrong. But it was ok for .5+eps. Simple
    if-then logic error.
    
    \item Re-fix a bug in survfit.  It uses both unique and table in
    various places, which do not round the same; I had added a
    pre-rounding step to the code.  A data set from Fan Chun showed that
    I didn't round quite enough. But the prior rounding did work for a
    time of 2 vs (sqrt(2))^2: this bug is very hard to produce.  I now
    use as.numeric(as.character(factor(x))), which induces exactly the
    same rounding as table, since it is the same compuation path.

    \item Further changes to pspline.  The new Boundary.knots argument
    allows a user to set the boundary knots inside the range of data.
    Code for extrapolation outside that range was needed,
    essentially a copy of the code found in ns() for the same issue.
    Also added a psplineinverse function, which may be useful with
    certain tt() calls in coxph.
    
    \item 10 Mar 2011: Add the capablilty for time-dependent
    transformations to coxph, along with a small vignette describing use
    of the feature.  This code is still incompletely incorporated in
    that the models work but other methods (residuals, predict, etc) are
    not yet defined.
    
    \item 8 Mar 2011: Expand the survConcordance function.  The function
    now correctly handles strata and  time dependent covariates, and
    computes a standard error for the estimate.  All computation is based
    on a balanced binary tree strucure, which leads to computation in
    \eqn{O(n \log_2(n))}{O(n log(n))} time.
    The \code{coxph} function now adds concordance to its output, and
    \code{summary.coxph} displays the result.

    \item 8 Mar 2011: Add the "reference" option to predict.coxph, a
    feature and need pointed out by Stephen Bond.

    \item 4 Mar 2011: Add a makepredictcall method for pspline(), which
    in turn required addition of a Boundary.knots argument to the
    function.
    
    \item 25 Feb 2011: Bug in pyears pointed out by Norm Phillips.  If a
    subject started out with "off table" time, their age was not
    incremented by that amount as they moved forward to the next "in
    table" cell of the result.  This could lead to using the wrong
    expected rate from the rate table.
  }
}

\section{Changes in version 2.36-5}{
  \itemize{
    \item 20 Feb 2011: Update survConcordance to correctly handle case
    weights, time dependent covariates, and strata.

    \item 18 Feb 2011: Bug in predict.coxph found by a user (1 day after
    36-4!).  If the coxph call had a subset and predict used newdata,
    the subset clause was "remembered" in the newdata construction,
    which is not appropriate.
}}

\section{Changes in version 2.36-4}{
\itemize{
  \item 17 Feb 2011: Fix to predict.coxph.  A small typo that only was
  exercised if the coxph model had x=T.  Discovered via induced error in
  the rankhazard package.  Added lines to the test suite to test for
  this in the future.

  \item Removed some files from test and src that are no longer needed.

  \item Update the configure script per suggestion from Kurt H.
  }}
\section{Changes in version 2.36-3}{
  \itemize{

    \item 13 Feb 2011: Add the rmap argument to pyears, as was done for
    survexp, and update the manual pages and examples. Fix one last bug
    in predict.coxph (na.action use).  Passes all the
    tests for inclusion on the next R release.

    \item 8 Feb 2011: Change the name of the new survfit.coxph.fit routine to
     survfitcoxph.fit; R was mistaking it for a survfit method.  Fix
     errors in predict.coxph when there is a newdata argument, including
     adding yet another test program.

   \item 1 Feb 2011: Fix bugs in coxph and survreg pointed out by Heinz
    Tuechler and dtdenes@cogpsyphy.hu, independently, that were the same
    wrong line in both programs.  With interactions, a non-penalized
    term could be marked as penalized due to a mismatched vector length,
    leading to a spurious error message later in the code.
  
  \item 1 Feb 2011: Update survfit.coxph to handle the case of a strata by
    covariate interaction.  All prior releases of the code did this
    wrong, but it is a very rare case (found by Frank Harrell).  Added a
    new test routine coxsurv4.  Also found a bug in [.survfit; for a
    curve with both strata and multiple columns, as produced by
    survfit.coxph, it could drop the n.censored item when subscripting.
    A minor issue was fixed in coxph: when iter=0 the output coefficient
    vector should be equal to the input even when the variance is
    singular. 

  \item 30 Jan 2011: Move the noweb files to a top level directory, out of
    inst/.  They don't need to be copied to binary installs.
    
  \item 22 Jan 2011: Convert the Changelog files to the new inst/NEWS.Rd
    format.
  
  \item 1 Jan 202011: The match.ratetable would fail when passed a data
    frame with a character variable.  This was pointed out by Heinz
    Tuechler, who also did most of the legwork to find it.  It was
    triggered by the first few lines of tests/jasa.R (expect <- ....)
    when options(stringsAsFactors=FALSE) is set. 
 }
}

\section{Changes in version 2.36-2}{
\itemize{
  \item 20 Dec 2010: Add more test cases for survfit.coxph,
    which led to significant updates in the code. 

  \item 18 Nov 2010: Add nevent to the coxph output and printout in
    response to a long standing user request.

  \item 14 Dec 2010: Add an as.matrix method for Surv objects. 

  \item 11 Nov 2010: The prior changes broke 5 packages: the dependencies form a bigger
test suite than mine!  1. Survival curve for a coxph model with sparse
frailty fit; fixed and added a new test case.  2. survexp could fail if 
called from within a function due to a scoping error.  3. "Tsiatis" was once
a valid type (alias for 'aalen')  for survfit.coxph; now removed from the 
documentation but the code needed to be backwards compatable.  The other two
conflicts were fixed in the packages that call survival.  There are still
issues with the rms package which I am working out with Frank H.
 }
}

\section{Changes in version 2.36-1}{
 \itemize{
  \item{27 Oct 2010: Finish corrections and test to the new code. It now passes
the checks.  The predict.coxph routine now does strata and standard errors
correctly, factors propogate through to predictions, and numerous small 
errors are addressed.  Predicted survival curves for a Cox model has been
rewritten in noweb and expanded. Change the version number to 2.36-1.}

  \item{17 Oct 2010: Per a request from Frank Harrell (interaction with his library),
survfit.coxph no longer reconstructs the model frame unless it really needs
it: in some cases the 'x' and 'y' matrices may be sufficient, and may be
saved in the result.  Add an argument "mf" to model.matrix.coxph for more 
efficient interaction when a parent routine has already recovered the model 
frame.
  In general, we are trying to make use of model.matrix.coxph in many of the
routines, so that the logic contained there (remove cluster() calls, pull
out strata, how to handle intercepts) need not be replicated in multiple 
places.}

  \item{12 Oct 2010: Fix a bug in the modified lower limits for survfit (Dory & Korn).
A logical vector was being inadvertently converted to numeric.  Pointed out
by Andy Mugglin.  A new case was added to the test suite. }
 }
}

\section{Changes in version 2.35}{ 
 \itemize{
  \item{15 July 2010: Add a coxph method for the logLik function.  This is used by
the AIC function and was requested by a user.}

  \item{29 July 2010: Fix 2 bugs in pyears.  The check for a US rate table was off
(minor effect on calculations), and there was a call to julian which assumed
that the origin argument could be a vector.  }

  \item{21 July 2010: Fix a problem pointed out by a user: calling survfit with almost
tied times, e.g., c(2, sqrt(2)^2), could lead to an inconsistent result.  Some
parts of the code saw these as 2 unique values per the unique() function, some
as a single value using the results of table().  We now pre-round the input
times to one less decimal digit than the max from .Machine$double.digits.
  Also added the noweb.R processing function from the coxme package, so that
the noweb code can be extracted "on the fly" during installation using
commands in the configure and cleanup scripts.  }

  \item{11 July 2010: A rewrite of the majority of the survfit.coxph code.  The primary
benefits are 1: finally tracked down and eliminated the bug for standard errors
of case weights + Cox survival + Efron method; 2: the individual=TRUE and FALSE
options now use the same underlying code for curves, before there were some
options valid only for one or the other; 3: code was rewritten using noweb 
with a considerable increase in documentation; 4: during the verification
process some errors were found in the test suite and corrected, e.g., a 
typo in my book led to failure of an all.equal test in book4.R.  Similar
to the rewrite for survfit several years ago, the new code has far less use
of .C to help transparency.}

  \item{21 May 2010: Fix bug in summary.survfit.  For a survival curve from a Cox model
with start,stop data, the 'times' argument would generate an error.}

  \item{24 May 2010: Fix an annoyance in summary.survfit.  When the survival data 
had an event or censor at time 0 and summary is called with a times argument,
then my constructed call to approx() would have duplicate x values.  The answer
was always right, but approx has begun to print a bothersome warning message.  
A small change to the constructed argument vector avoids it.}

  \item{7 April 2010: Minor bug pointed out by Fredrik Lundgren.  In survfit if the
method was KM (default) and error = Tsiatis an error message results.  Simple
fix: code went down the wrong branch.}

  \item{24 Feb 2010: Serious bug pointed out by Kevin Buhr.  In Surv(time1, time2,stat)
if there were i) missing values in time1 and/or time2, ii) illegal value
sets with time1 >=time2, and iii) all the instances of ii do not preceed all
the instances of i, then the wrong observation (not the illegal) will be 
thrown out.  Repaired, and a new test added.
  Minor updates to 3 test files: survreg2, testci, ratetable.}

  \item{8 Feb 2010: Bug pointed out by Heinz Tuechler -- if a subscript was dropped from
a rate table the 'type' attribute got dropped, e.g. survexp.usr[,1,,].}

  \item{26 Jan 2010: At the request of Alex Bokov, added the xmax, xscale, and fun
arguments to points.survfit.}

  \item{26 Jan 2010: Fix bug pointed out by Thomas Lumley -- with case weights <1 a Cox 
model with (start, stop) input would inappropriately decide it needed to do
step halving to find a solution, eventually failing to converge.  It was
treating a loglik >0 as an indication of failure, but such values arise for
small case weights. Let L(w) be the loglik for a data set where everyone is
given a weight of w, then L(w)= wL(1) - d log(w) where d=number of deaths in
the data.  For small enough w positivity of L(w) is certain.}

  \item{25 Jan 2010: Fix bug in summary.ratetable pointed out by Heinze Tuechler.  Added
a call to the function to the test suite as well.}

  \item{15 Dec 2009: Two users pointed out a bug that crept into survreg() with a
cluster statement, when a t(x)%*%x was replaced with crossprod.  A trivial
fix, but in response I added another test that more formally checks the
dfbeta residuals and found a major oversight for the case of multiple
strata.  }

  \item{14 Dec 2009: 1.Fix bug in frailty.xxx, if there is a missing value in the levels
it gets counted by "length(unique(x))" (frailty is called before NA
removal.)  2.SurvfitCI had an incorrect CI with case weights, and 3. in
survreg a call to resid instead of residuals.survreg, before the class
was attached.}

  \item{11 Nov 2009: The 'type' argument does not make sense for plot.survfit.  (If 
type='p', should one plot the tops of the step function, the bottoms, or
both?).  Make it explicitly disallowed in response to an R-help query,
rather than the confusing error message that currently arose.}

  \item{28 Oct 2009: The basehaz function would reorder the labels of the strata
factor.  Not a bug really, but a "why do this?"  Unintended consequence of
a character -> factor conversion.}

  \item{1 Oct 2009: Fix a bug pointed out by Ben Domingue.  There was one if-then-else
path into step-halving in the frailty.controldf routine that would refer to
a non-existent variable.  A very rarely followed path, obviously, and with
the obvious fix. The mathematics of the update was fine.}

  \item{30 Sep 2009: For coxph and model.matrix.coxph, re-attach the
attributues lost from the X matrix when the intercept is removed,
i.e., X <- X[,1].  In particular, some downstream libraries depend on
the assign attribute. 
  For predict.coxph remove an earlier edit so that a single variable model
+ type='terms' returns a matrix, not a vector.  This is expected by the 
termplot() function.  It led to a whole lot of changes in the test suite
results, though, due to more "matrix" printouts.}

  \item{4 Sep 2009: Added a model.matrix.coxph and model.frame.coxph methods.  The
model.matrix.default function ceased to work for coxph models sometime
between R 2.9 and 2.9.2 (best guess).  This wasn't picked up in the test
suite but rather by failure of 3 packages that depend on survival.  Also added
a test.  Update CRAN since this broke other's packages.}

  \item{20 Aug 2009: One more fix to predict.coxph.  It needed to use 
delete.response(Terms) rather than Terms, so as to not look for (unnecessarily)
the response variable when the newdata argment is used.  Pointed out by Michael
Conklin.}

  \item{17 Aug 2009: Small bug in survfit.coxph.null pointed out by Frank Harrell.  The
'n' component would be missing if the input data included strata, i.e., the
initial model had used x=TRUE.  He also pointed out the fix.}

  \item{10 June 2009: Fix an error pointed out by Nick Reich, who was the first to use
interval censored data + user defined distribution in survreg, jointly.  There
was no test case and creating one uncovered several errors (but only for this
combination).  All the error cases led to catastrophic failure, highlighting
the extreme rarity of a user requesting this combination.}

  \item{2 June 2009: Surv(time1, time2, status, type='interval') would fail for an NA
status code.  Pointed out by Achim Zeilus.}

  \item{22 May 2009: Allow single subscripts to rate tables, e.g. survexp[1:10: .  
Returns a simple vector of values.  The str() function does this to print out
a short summary.  Problem pointed out by Heinz Tuechler.}

  \item{21 May 2009: Create a test case for factor variables/newdata/predict for coxph 
and survreg.  This led to a set of minor fixes; the code is now in line with
the R standard for model functions.  One consequence is that model.frame.coxph
and model.frame.survreg are no longer needed, so have been removed.}

  \item{20 May 2009: The manual page for survfit was confusing, since it tries to 
document both the standard KM (formula method) and the coxph method.  I've
split them out so that now survfit documents only the basic method and points 
a user the appropriate specialized page.}

  \item{1 May 2009: The anova.coxph function was incorrect for models with a strata
term.  Fixed this, and made chisquare tests the default.}

  \item{22 April 2009: The coxph code had an override to iter and eps, making both of
them more strict for a penalized model.  However, the overall default values
have changed over time, so that these lines actually decreased accuracy - the
opposite of their intent.  Removed the lines.  Also removed the iter.miss and
eps.miss components (on which this check depended) from coxph.control, which
makes that function match its documentation.}

 }
}

\section{Changes in version 2.34 and earlier}{
\subsection{Merge of the TMT source code tree with the Lumley code tree}{
 \itemize{

  \item Issues/decisions in remerging the Mayo and R code: 
  For most of routines, it was easier to start with the Lumley code and add
the Therneau fixes.  This is because Tom had expanded a lot of partial 
matches, e.g., fit$coef in the TT code vs fit$coefficients.  Routines with
substantial changes were, of course, a special case.
  The most common change is an is.R() construct to choose class vs oldClass.
  \item xtras.R: Move anova.coxph and anova.coxphlist to their own
  source files.
  The remainder of the code is R only.

  \item survsum: removed from package

  \item survreg.old: has been removed from the package

  \item survfit.s: 
   Depreciate the "formula with no ~1" option
   Mayo code for [ allows for reordering curves
   Separate out the R "basehaz" function as a separate source file

  \item survfit.km.s: The major change of did not get copied into R, so lots of
changes.  R had "new.time" and Splus 'start.time' for the same argument.  Allow
them both as synonyms.
   The output structure also changed: adapt the new one.  This is mostly some
name changes in the components, removing unneeded redundancies created by
a different programmer. 

  \item survfit.coxph.s:  TMT code finally fixed the "Can't (yet) to case weights" 
problem.  There must have been 10 years been the intent and execution. 

  \item survexp.s:  Add "bareterms" function from R, which replaces a prior use of
  terms.inner (in Splus but not R). 

  \item survdiff.s: R code had the old (incorrect) expected <- sum(1-offset), since
corrected to sum(-log(offset)) . 

  \item{summary.coxph.s: This was a mess, since Tom and I had independently made the
 addition of a print.summary.coxph function.  Below, TMT means that it was the
 choice in the Splus code, TL means that it was the choice in R
	1. Put the coef=T argument in the print function, not summary (TMT)
	2. Change the output's name from coef to coefficients (suggestion of
  Peter Dalgaard).  Also change one column name to Pr(>|z|) for R.
	3. Remove last vestiges of a reference to the 'icc' component (TMT)
	4. Do not include score, rscore, naive.var in the result (TL)
	5. Do include loglik in the result (TMT)
	6. Compute the test statistics (loglik, Wald, etc) in the summary
   function rather than in the print.summary function (TL)
	7. Remove the digits option from summary, it belongs in print.summary.
   (neither)}

  \item{strata.s: R code added a sep argument, this is ok
     R changed the character string NA to as.character(NA).  Not okay
          1. won't work with Splus, 
          2. This is a label, designed for printing, 
	          and so it should be a character string.  }

  \item{residuals.coxph.s: R had added type='partial'.  (Which I'm not very partial to,
  from their statistical properties.  But they are legal, and I assume that
  someone requested them).}

  \item{print.survfit.s: Rewritten as a part of the general survival rewrite.  Created
the function 'survmean' which does most of the work, and is shared by print and
summary, so that the values from 'print' are now available.
   Fix the minmin function: min(NULL) gives NA in Splus, which is the right
answer for a non-estimable median, but Inf in R.  Explicitly deal with this
case, and add a bunch of comments.
   R had the print.rmean option, this has been expanded to a more general
rmean option that allows setting the cutoff point.
   R added a print.n option with 3 choices, my code includes all 3 in the 
output.  }

  \item{lines.survfit.s: 
    The S version has a new block of code for guessing "firstx" more
intellegently when it is missing.  (Or, one hopes is is more intellegent!)}

  \item{coxph.control.s: 
   The R code had tighter tolerances (eps= 1e-9) than Splus (1e-4) and
a higher iterationn count (20 vs 10). 
   Set eps to 1e-8 and iter to 15, mostly bending to the world.  The tighter
iteration is defensible, but I still maintain that a Cox model that takes >10 
iterations is not going to finish if you give it 100.  The likelihood surface
is almost perfectly quadratic near the minimum.  (Not true for survreg by the
way).}

  \item{: In Surv, the Mayo code creates NA's out of invalid status values or
start,stop pairs, rather than a stop and error message.  This is to
allow for example
       coxph(Surv(time1,time2, status).... , subset=(goodlines))
succeed, when "goodlines" is the subset with correct values.}
}
}

\subsection{Older changes}{
 \itemize{
   \item{25SepO7: How embarrassing -- someone pointed out that I had Dave
     Harrington's name spelled wrong in the options to survfit.coxph!}

  \item{9Jul07: In a model with offsets, survreg mistakenly omitted the offset
from the returned linear.predictor component.}

  \item{10May07: Change summary.coxph so that it returns an object of class
summary.coxph, and add a print method for that object.}

  \item{22Jun06: Update match.ratetable, so that more liberal matches are now
allowed.  For instance,  'F', 'f', 'female', 'fem', 'FEMA', etc are 
now all considered matches to the dimname "female" in survexp.us.}

  \item{26Apr06: Fix bug in summary.survfit, pointed out by Bob Treder.  With
the times option, the value of n.risk would be wrong for "in between"
times; e.g., the data had events and/or censoring at times 10,
20,... and we asked for printout at time 15.  It should give n.risk at time
20, it was returning the value at time 10. Interestingly, the code had
a very careful treatment of this case, along with an example in the
comments, and the "the right answer is" part of the comment was wrong!
So the code correctly computed an incorrect answer.  Added another
test case to the test suite, survtest2.}

  \item{21Apr06: Fix problem in [.survfit, pointed out by Thomas Lumley.  If
fit <- survfit(Surv(time, status) ~ ph.ecog, lung), then fit[2:1] did
not reorder the output correctly.  I had never tested putting the 
subscripts in non-increasing order.}

  \item{7Feb06: Fix a problem in the coxph iteration (coxfit2.c, coxfit5, agfit3,
agfit5, agexact).  It will likely never catch anyone again, even if I 
didn't fix it.  In a particular data set, beta overshot and step halving
was invoked.  During step halving, a loglik happened to occur that was
within eps of the prior step's loglik --- and the routine decided, erroneously,
that it had converged!  (A nice quadratic curve, a first guess b1 to the 
left of  the desired max of the curve.  The next guess b2 overshot and ends 
up with a lower loglik, on the right side of the max.  Back up to the 
midpoint of b1 and b2, and this guess, still to the right of the max (still
too large) has EXACTLY the same value of y as b1 did, but on the other side
of the max from b1.  "Last two guesses give the same answer, I'm done" said
the routine).}

  \item{27Sep05: Found and fixed a nasty bug in survfit.  When method='fh2' and
there were multiple groups I had a subscripting bug, leading to vectors
that were supposed to be the same length, but weren't, passed into C.
The resulting curves were obviously wrong -- survival precipitously drops 
to zero.}

  \item{5May05: Add the drop=F arg to one subscripting selection in survfit.coxph.
	        temp <- (matrix(surv$y, ncol=3))[ntime,,drop=F] 
If you selected only 1 time point (1 row) in the final output, the code
would fail.  Pointed out by Cindy Crowson.}

  \item{18Apr05: Bug in survfit.turnbull.  The strata variable was not being
filled in (number of points per curve).  So if multiple curves were
generated at once, i.e., with something on the right hand side of ~ in
the formula, all the downstream print/plot functions would not work
with the result.}

  \item{8Feb05: Fix small typo in is.ratetable, introduced on 24Nov04: (Today
was the first time I added to the standard library, and thus ended
up using the non-verbose mode.)}

  \item{8Feb05: Add the data.frame argument to pyears.  This causes the output
to contain a dataframe rather than a set of arrays.  It is useful for
further processing of the data using Poisson regression.}

  \item{7Feb05: Modified print.ratetable to be more useful.  It now tells 
about the ratetable, rather than printing all of its values.}

  \item{8Dec04: Fix a small bug in survfit.turnbull. If there are people left 
censored before the first
time point of any other kind (interval, exact, or right censored),
the the plotted height of the curve from "rightmost left censoring time"
to "leftmost event time", that is the flat tail on the left, was at
the wrong height.
  Added another test to testreg/reliability.s for this.}

  \item{24Nov04: Change is.ratetable to give longer messages}
}
}
}<|MERGE_RESOLUTION|>--- conflicted
+++ resolved
@@ -4,16 +4,11 @@
   \itemize{
     \item Error in concordance(fit, newdata) if newdata had missing
     values: the derived x and y could be different lengths.
-<<<<<<< HEAD
     \item Add test cases for the (rather difficult) case of predicted
     survival for multi-state coxph model that has shared hazards
     \item nsk(..., Boundary.knots=FALSE) was not being handled properly.
-=======
-    \item Add test cases for the (rather difficult) case of a
-    multi-state coxph model that has shared hazards, predicted survival.
     \item Fix error in terms.inner; it failed for a function with no
     arguments. Pointed out by Daniel Sjberg and Duncan Murdoch.
->>>>>>> 2227f6f0
 }}
 
 \section{Changes in version 3.3-1}{
