\name{NEWS}
\title{NEWS file for the survival package}
\section{Changes in version 2.42-0}{
  \itemize{
    \item Fix a bug in the agfit4.c routine, based on data sets from Igo
    Sousa Ferreira and Marloes Derks.  This was introduced in 2.39-1 and
    leads to incorrect solutions for selected data sets. In detail:
    In a start stop data set with strata assume two adjacent event times
    in one stratum of d1 and d2, say, and a set of k censored intervals
    (a,b) also in that stratum such that a>=d1 and b<d2. (Such intervals are
    at risk for none of the events).  If k >= the number of intervals
    that overlap both d1 and d2, and in the prior stratum the smallest
    time was an event, then the contributions to the loglik, first and
    second derivative at d1 would be incorrect.  I expect such data sets
    are extremely rare.  However, the survSplit routine and mstate
    packages can generate data sets with a lot of intervals.  
  }
}
\section{Changes in version 2.41-5}{
  \itemize{
    \item Update the survexp.us and survexp.usr rate tables.  They now
    contain years 1940 to 2012.  They however lost the breakdown of the
    first year of life into smaller intervals as the recent US census data
    lacks that information.  Update the code for ratetables: a cutpoint
    attribute vector can now be of class Date, and names(dimnames) can
    supplant the dimid attribute.  (Only creators of rate tables are impacted
    by these last two.)
}}

\section{Changes in version 2.41-4}{
  \itemize{
    \item The coxph routine did not check for infinite predictors (these
    are not screened out by na.action), and these could cause the
    iteration to fail.  Added a check and stop() statement.  The example
    was provided by Glenn Tisdale.

    \item When conf.times was used in plot.survfit, the bars were not
    perfectly centered on the target values

    \item Add the residual and concordance argument to coxph.fit and
    agreg.fit, at the request of S Venkat.  These speed up the function
    when a calling routine only needs the partial likelihood.

    \item Fix error in survfit: if timefix=FALSE was specified we forgot
    to set a key variable and the routine fails.  Pointed out by Sarah
    Streett. 8Apr2017.

    \item Change the scale argument of summary.coxph so that it affects
    the coefficient and se(coef), not just the confidence interval.

<<<<<<< HEAD
    \item Change all instances of "1-pchisq(...)" to instead use the
    lower.tail=FALSE argument.
=======
    \item Fix an error in survfitCI when using the start.time argument, and
    add a test case for it.

    \item Add tail.Surv method per a request from Michael Lawrence.
    Also add duplicated, anyDuplicated, and unique methods.
>>>>>>> 49b85223
}}

\section{Changes in version 2.41-3}{
  \itemize{
    \item A check for infinite loglik was incorrect in agfit4.c, and could
    fail to detect the need for step halving.  It required a very
    unusual data set to trigger this.

    \item The survfit routine would fail for interval censored data, on
    a group that had only a single step in the curve.  (Needed to add
    drop=FALSE to a matrix subscript.)

    \item Minor change to Surv to ensure that its check for difftime
    objects will not trigger a "length >1 inside an if ()" warning.

    \item The summary.survfit function had n.censor wrong when there
    were multiple curves and censor=TRUE (spurious NA values).  Added more
    lines to the test suite.

    \item Pointed out by Mikko Korpela: the dynamic symbols check added
    in 2.41-0 requires R version 2.16 or later.  Add an ifdef to init.c
    that checks the version of R, mimicking a similar line in the MASS library.
}}

\section{Changes in version 2.41-2}{
  \itemize{
    \item Fix two memory leaks and an uninitialized array, found by B Ripley. 

    \item With Surv(a,b, type='interval2') and a or b infinite, the
    infinite values were incorrectly retained rather then being
    transformed into left or right censoring.  The downstream survfit
    and/or survreg results could then sometimes be in error.

    \item Update cch to correctly deal with nearly tied times, in line
     with the many changes in version 2.40.

     \item Update the README.md file, for github users who didn't read
    noweb/Readme and then get R CMD build errors.
  }
}
\section{Changes in version 2.41-0}{
  \itemize{
    \item Per request if the R-core, add R_useDynamicSymbols(dll,FALSE)
      to the initialization.  This prevents .Call from accessing the
      library when its first argument is a character string.  The reason
      is to stop accidental linking to the routines.
    \item Fix a bug in tmerge, if data2 was not sorted by time within id
      then a tdc(time, x) call's outcomte was incorrect.  Add the ability
      to use a factor as the second variable in a tdc call, and add the
      tdcstart option.
    \item Expose the aeqSurv routine, which is used rectify tied
     time issues.
     \item The survfit routines now save the start.time option (if used) in
     the output object.  This is then used as a default starting point for
     the x-axis in any plots.
     \item Allow survfit.matrix to use different p0 values for different
     curves.
     \item Add type="survival" to predict.coxph
 }}
 
\section{Changes in version 2.40-2}{
  \itemize{
    \item Fix an error in the finegray routine: with strata() the
    resulting data sets could have incorrect status values.  Pointed out
    by Mark Donoghoe.  Added a strata test to tests/finegray.R.  

    \item Remove many "is.R" and "oldClass" calls (vestiges of Splus).
    \item The summary.pyears routine now prints pandoc style tables.
    \item Fix multiple spelling errors in the Rd files; contributed by
    Luca Braglia.
    \item For a multi-state curve, the cumhaz component accidentally had
    the final state removed.  All values were correct, simply an
    overzealous trimming of the final result.

    \item Add a short vignette describing the issue with round off error
    and tied survival times.

    \item Errors in survSplit: a factor status was not propogated, and a
    missing time gave a spurious error message.
}}

\section{Changes in version 2.40-1}{
  \itemize{
    \item For multi-state survival with a big data set and the
    influence=TRUE option, the resulting object could be so long that it
    overflowed an integer counter in the C code.  Add a check in the R
    code and a caution in the help file.
  }
}
\section{Changes in version 2.40-0}{
  \itemize{
    \item Code changes to avoid the new warnings for multiplication of a
    vector * (1 by 1 matrix). 
    
    \item Add a more thorough test case for multi-state survival:
    not all subjects start in the same state, delayed entry, and
    case weights that change within a subject.  This uncovered some
    errors.  More carefully document the influence option.
    
    \item Consistently deal with "almost tied" survival times in the survfit and
    coxph routines.  Uses the same rule and tolerance as the all.equal
    function to declare two time value equal.  The issue arises due to
    round off errors, e.g., from cacluations using days/365.25.
    
    \item Add the statefig function and a multi-state vignette.

    \item The rsurvreg function was not exported.  NAMESPACE fix.

    \item Fix some labeling errors in the graphs for the adjusted
    survival curves vignette (consequences of the xscale change in
    2.38-5).

    \item Update multi-state survival so that the robust (default)
    variance for a weighted data set treats these as sampling weights
    rather than case weights.  This makes it consistent with the
    behavior of coxph.  (Multiplication of all the weights by a constant
    now leaves the variance unchanged.) (9/2016)

    \item Surv(time, status) would fail when status was a factor with
    only two levels.  This was due to an assumption that no user would
    ever want this, i.e., ever do it on purpose, and so it must be a mistake
    which should be caught.  This was a bad assumption.

    \item Add the start.time argument to survfit.coxph. 10Sep2017
}}
\section{Changes in version 2.39-5}{
  \itemize{
    \item The summary.survfit routine assumed that the times argument
    was sorted, contrary to the documentation.  Pointed out by Torsten
    Hothorn.
    \item The tmerge function would fail if the time variable was a Date
      object.  It was due to the fact that as.Date(as.numeric(x)) 
      fails when x is a date.  (A design flaw in Date, IMHO).  There were
      also flaws when both the first and second data set were not sorted
      by id; added a more complete test case for this.

    \item An earlier change in dim.survfit had felled the survfit.matrix
    function: it incorrectly assumed strata when there were none.
    Unfortunately this didn't generate an error but rather multiple
    copies of a single curve (and an incomprehensible explanation of
    this single curve in the vignette).  Pointed out by E Lundt.

    \item print.summary.survfitms would complain if only a single time
    was returned.  A case where drop=FALSE was needed.

    \item Add a test for survSplit to ensure that it works with both the
    formula based and old interface.  Add documention on
    how variable names are chosen to the help file.

    \item Error in subscripting survival curves: if fit was a survfit
    curve from left-truncated data, fit[k] had an incorrect n.enter
    component.  (An old error, which shows how rarely that component is
    used.)  Pointed out by Beth Atkinson.

    \item Remove n.enter from the default printout of summary.survfit,
    to make the printout more compact.
    It remains in the summary object but was very rarely used.
    \item Update the points.survfit function to handle multiple colors
    and/or plotting characters.  If a survfit object has multiple curves
    we cycle through these in the same manner as matpoints would.
    
}}

\section{Changes in version 2.39-4}{
  \itemize{
    \item Create a stronger test suite for summary.survfit, and use
    it to actually fix the error that 2.39-3 claimed to fix.  This
    uncovered a long-standing inaccuracy with n.risk for in-between
    time points.
    \item Add a section on monotone splines to the splines vignette.
}}
  
\section{Changes in version 2.39-3}{
  \itemize{
    \item For multi-state curves, the returned n.event component lost
    its dimensions if any of the curves had only one observation.

    \item Fix error in summary.survreg.  For multiple curves and
    requested time points at or before the first time point in the data,
    the values from curve 1 was used for all.  Pointed out by T Eigentler.

    \item Fix an unitialized variable in C code, pointed out by Brian Ripley.
}}

\section{Changes in version 2.39-2}{
  \itemize{
    \item Small updates based on feedback from CRAN
}}

\section{Changes in version 2.39-1}{
  \itemize{
    \item Label the output dimnames from pyears with the variable names
    from the model.  This makes it easier to read.
    
    \item Replace any refrences to model.frame with "stats::model.frame"
    (all 38 of them).  The model.frame function uses non-standard
    evaluation rules, and holding its hand like this is the only way to
    ensure that we don't call a user function of the same name.
    
    \item The Surv function would almost always label the columns of the
    resulting matrix, and the glmnet function depended on this. It now
    always labels them per a request from Trevor Hastie.

    \item Add the finegray function and expand the competing risks
    vignette to document it.

    \item Add a check to the quantile.survfit function for multi-state
    models; quantiles are not well defined for this case.

    \item Changes to the iteration path and convergence tests for coxph
    models with (start, stop] data, driven by two user examples that
    failed.  The data sets had serious statistical issues of
    collinearity and/or outliers such that the final fits are not
    practically useful, but now the routine finishes gracefully instead
    of dying.  The upshot is much more care about the order in which
    additions and subtractions of large numbers are done so as to avoid
    cancellation error.

    \item Fix an error to summary.survfit with the times argument: for
    intermediate time points it would sometimes choose the wrong value
    for the number at risk.  (Number at risk is a left continuous
    function.) 
}}
    
\section{Changes in version 2.38-5}{
  \itemize{
    \item Add more graphical arguments to plot.cox.zph in response to a user
    request.
    
    \item Remove some of last vestiges of Splus support from the header
    files for the C code, per a request from R core to remove mention of S.h.
    
    \item Multiple updates and corrections to the tmerge function,
    including improvements to the vignette.  (As a result of using it in
    a class where the TA tried out all manner of combinations.)
    
    \item Update survSplit: it now handles all types of status variables
    (0/1, TRUE/FALSE, factors), the id and episode arguments are useful
    for start/stop data, the data retains its original sort order (new
    observations are inserted rather than put at the end), and the
    function is illustrated in a vignette.
    
    \item Add the conf.times argument to plot.survfit.  This
    allows for confidence bars at specified times, which are useful
    when the plot is crowded.

    \item Survfit changes that are NOT backward compatable!
    \itemize{
      \item Change the default for mark.time to FALSE
      \item Change the behavior of xscale so that it matches that of
      yscale, i.e., it changes only the label and not the underlying
      scale.  Follow on annotations such as legend or locator are in the
      orignal scale of the data.
      \item For a matrix of curves, e.g. competing risks, print and
      plot them in column major order rather than row major, so as 
      to match the usual R behavior.
      }
    
    \item Fix an error in the help page for the cohort
    argument of survexp, pointed out by Karl Ove Hufthammer.

    \item The anova and logLik functions would fail when given a
    null model (right hand side of 1 or only an offset).  Pointed
    out by Karl Ove Hufthammer.

    \item The recently added code to generate an error when the same
    variable appears on both sides of a formula in coxph (a good idea)
    caused a failure if there was offset statement that contains a '-'
    sign.  Pointed out by Abra Jeffers.
}}

\section{Changes in version 2.38-3}{
  \itemize{
    \item Add more imports to the NAMESPACE file per a request from CRAN

    \item Add a length method for Surv objects.  Requested by Max Kuhn.
    (2015/6/17).

    \item Fix an error in neardate. When both input data sets were
    unsorted the last match could be wrong.
}}

\section{Changes in version 2.38-2}{
  \itemize{
    \item Change print.coxph to use the printCoefmat routine, which l
    leads to nicer p-values.  Other print routines will follow unless
    there is an outcry.  (But I forced signif.stars=FALSE: my tolerance of
    bad practice has limits.)
    
    \item Make those parts of the competing risks vignette which depend
    on the cmprsk library conditional.  Otherwise the build fails for
    those without the pacakge.
    
    \item The coxph function could fail converge for a set of very collinear
    predictors when using (start, stop) data; revealed in a test case
    sent by G Borstrom.  This was due to deficiency in a check for
    near infinite coefficients, which had already been updated for some
    but not all cases.  (2015/6/3)
    
    \item Update anova.coxph to use the model.frame.coxph function; the 
    current code had scoping errors if embedded in a function.  Add an
    anova.coxph.penal function to correctly handle models with pspline
    terms.

    \item Fix an error in the tmerge function.  Using the options
    argument would generate a spurious error.
    \item Pyears could fail on very long formulas due to a deparse() issue.
    
    \item Add the number of observations used and deleted due to missing
    to summary.pyears.
    
    \item Allow the combination of a null coxph model (~1 on the right)
    and the exact calculation for tied times.  No one had ever asked for
    this before.  (2015/3/25)
    
    \item Shorten the default printout for survfit. The records, n.max
    and n.start columns are often the same: if so suppress duplicates.
    
    \item Move the anova.coxphlist function from the survival package to
    coxme.  (2015/3/3)

    \item Change the logLik method for coxph models so that the nobs
    component is the number of events rather than the number of rows in
    the data.  This is superior for follow on methods such as AIC.

    \item Add a test to the coxexact.c routine for too large a data set;
    too many tied times could lead to integer overflow.  "Fixing" the error
    is not sensible: the computation for such a data set would take decades.
    Add some more explanation to the help pages as well.
}}

\section{Changes in version 2.38-1}{
  \itemize{
    \item Fix an error discovered by CRAN, which triggered a core dump
    for them on a particular manual page (but never for me).  The linear
    predictors from a frailty model contained NA values (incorrect),
    leading to failure in survConcordance.fit. (2015/2/16).
    
    \item An error was found in the mgus data set (a progression after
    death).  Now corrected, and added a little more follow-up time for
    some subjects.
    
    \item Add error check for infitinte weights or offsets.  This in respose
    to a bug report where someone did this on purpose, trying to mimic
    cure fractions, and then found that survfit.coxph failed.

    \item Robust variance is not supported for a coxph model with the
    "exact" approximation.  (Rarely requested and a lot of work to add.)
    Add an error message to clogit(), so users get a more useful notice of
    the issue rather than a late error from residuals.coxph.
    
    \item Update the rats data set: it now includes both female and male
    litters so as to match the documentation.
    
    \item The term frailty(x) would fail if x were a factor, and not all
    levels were present.  Pointed out by Theodor Balan.
    
    \item Fix error of "abs" instead of "fabs" in the agfit4.c code;
    pointed out to me by CRAN.
    
    \item Replace all instances of the obsolete prmatrix function.
    
    \item Modify pyears to allow cbind(time, count) as the response,
    giving a cumulative sum of counts, when the counts per observation
    may be other than 0/1.
    
    \item The lines.survfit function was incorrect for data sets that
    used the start.time option and xscale (it neglected to rescale the
    start time.)

    \item An increasingly common error is for user to put the time
    variable on both sides of a coxph equation in the mistaken belief
    that this is a way to create time-dependent coefficients.  Generate
    a warning message for this case.
    
    \item Update the basehaz function to a simple alias for "survfit".
    Prior versions called surfit but then only returned part of the
    object.  Update 2/2015: reverted the change.  It turns out that 6
    different packages that depend on survival also depended on the
    old behavior.  
    
    \item Make the default value for the shortlabel argument of strata()
    more nuanced.  If the argument is a single factor, assume that we
    don't need to prepend the variable name to its levels.
    
    \item Return the weights vector, if present, as part of the survreg
    object.
    
    \item For interval censored points and the symmetric distributions
    (Gaussian and logistic) response type residuals were incorrect.
    Silly error: needed (x-mean)/scale not x/scale - mean.

    \item Martingale residuals could be incorrect for the case of model with
    (start, stop] data and a pspline term.  Refactor the code so that
    all of the possible code paths call the same C routine to do the residuals.
    Add a new test for this case, and further tests to verify that
    predict(type='expected') and residuals agree.
        
    \item Fix bug pointed out by D Dunker: if a model had both tt() and
    cluster() terms it would fail with a length error.
    
    \item Fix a rare bug in plot.survfit: if a multistate curve rose and
    then later fell to exactly the same value, the line would be
    incorrect.
    
    \item Add calls to the R_CheckUserInterrupt to several routines, so
    that long calculations can be interrupted by the user.

    \item The anova.coxph function would fail if the original call had a
    subset argument. Pointed out by R Fisher.   11May2014
}}
    
\section{Changes in version 2.37-7}{
  \itemize{
    \item Remove a dependency on the survey package from the adjusted
    survival curves vignette, at the request of CRAN.  (The base +
    required bundle needs to be capable of a stand-alone build.)
    
    \item Fix error in calcuation of the y-axis range for survival curve
    plots whenever the "fun" argument could produce infinite values,
    e.g., complimentary log-log plots transform 1 to -Inf.  Pointed out
    by Eva Boj del Val.  (Add finite=TRUE to range() call).
}}

\section{Changes in version 2.37-6}{
  \itemize{
    \item The plot for competing risk curves could have a spurious
    segment.  (Found within 3 hours of submitting 2.37-5 to CRAN.)

    \item The lines method for survexp objects was defaulting to a
    step function, restore the documented default of a connected
    line.
    \item Add a levels method for tcut objects. 14Jan2014
  }
}  
\section{Changes in version 2.37-5}{
  \itemize{
    \item Add vignette on adjusted survival curves.
    \item Add vignette concerning "type 3" tests.
    
    \item Make the tt() function invisible outside of a coxph formula.
    There was a complaint about conflicts with another package, and
    there is not really a good reason to have it be a global name.
    An R-devel discussion just over 1 year ago showed how to accomplish this.
   
    \item The modeling routines are set in two parts, e.g., coxph sets
    up the model and coxph.fit does the work.  Export more of the ".fit"
    routines to make it easier for other packages to build on top of
    this one.
    
    \item Updates to the model.matrix and model.frame logic for
    coxph.  A note from F Harrell showed that I was not correctly
    dealing with the "assign" attribute when there are strata * factor
    interactions.  This led to cleanup in other cases that I had missed
    but which never had proven fatal.  Also added support for tt() terms
    to the stand alone model.matrix and model.frame functions.
    (Residuals for tt models are still not available, but this was a
    necessary first step to that end.) 26Dec13
    
    \item The Surv function now remembers attributes of the input
    variables that were passed to it; they are saved as
    "inputAttributes".  This allows the rms package, for instance, to
    retain labels and units through the call.
    
    \item Update summary.coxph.penal to produce an object, which in turn
    has a print method, i.e., make it a "standard" summary function.
    
    \item Add a logLik method for coxph and survfit objects.
    
    \item Allow for Inf as the end of the time interval, for interval
    censored data in the Surv function.
    
    \item The predict.coxph function would fail if it had both a newdata
    and a collapse argument.  Pointed out by Julian Bothe.  25Sep13
    
    \item Survexp can now produce expecteds based on a stratified Cox
    model.  Add the 'individual.s' and 'individual.h' options to return
    indivudual survival and cumulative hazard estimates, respectively.
    The result of survfit now (sometimes) includes the cumulative
    hazard.  This will be expanded. 29Jul13
    
2    \item Change code in the coxpenal.fit routine: the use of a vector of
    symbols as arguments to my .C calls was confusing to a new CRAN
    consistency check.  Both the old and new are legal R; but the old
    was admittedly an unusual construction and it was simpler to change it.
    
    \item Fix a bug in survfit.coxph pointed out by Chris Andrews, whose
    root cause was incorrect curve labels when the id option is used. 27Jun13
    
    \item Add rsurvreg routine.
    
    \item Change survfit.coxph routine so that it detects whether
    newdata contains or does not contain strata variables, and acts
    accordingly. If newdata does containe strata then  the output will
    contain only those data-value and strata combinations specified by the
    user. Retain strata levels in the coxph routine for use
    in the survfit routine, to correctly reconstruct strata levels.
    Warn about curves with interactions.  18Ju13

    \item Add a dim method for survival curves.
    
    \item For competing risks curves that use the istate option, the
    plotted curves now start with the correct (initial) prevalence of
    each state.  22May13
    
    \item The survreg function failed with the "robust=T"
    option. Pointed out by Jon Peck.  Test case added.  6May13
    
    \item Kazuki Yoshida pointed out that rep() had no method for Surv
    objects.  This caused the survSplit routine to fail if the data
    frame contained a Surv object.  3May13
    
    \item Per a request from Milan Bouchet-Valet fix an issue in survfit
    that arose when the OutDec option is set to ',': it did not
    correctly convert times back from character to numeric.

    \item The plot.survfit function now obeys "cex" for the size of the
      marks used for censored observations.
}}

\section{Changes in version 2.37-4}{
  \itemize{
    \item Subscripting error in predict.coxph for type=expected, se=T,
    strata in the model, newdata, and multiple strata in the new data
    set.  Pointed out by Chris Andrews.  The test program has been
    tweaked to include multiple strata in newdata.
}}
    

\section{Changes in version 2.37-3}{
  \itemize{
    \item Minor flaw in [.survfit.  If "fit" had multiple curves, and
    fit$surv was a matrix, and one of those curves had only a single observation
    time, fit[i,] would collapse columns when "i" selected that curve,
    though it shouldn't.  

    \item Changed all of the .C and .Call statements to make use of
    "registered native routines", per R-core request. Add file src/init.c 

    \item Error in plot.survfit pointed out by K Hoggart -- the "+"
    signs for censored observations were printing one survival time to
    the left of the proper spot.  Eik Vettorazi found another error if
    mark.time is a vector of numerics.  These are the results of merging
    the code for plot, lines and points due to some discrepancies between
    them, plus not having any graphical checks in the test suite.
    
    \item Repair an error in using double subscripts for the survfitms
    objects.
    
    \item Add the US population data set, with yearly totals by age and sex 
    for 2000 onward.  It is named uspop2, since there is already a "uspop" 
    data set containing decennial totals from 1790 to 1970.
    
    \item Not all combinations of strata Y/N and CI Y/N worked in the
    quantile.survfit function, pointed out by Daniel Wallschlaeger
    (missing a function argument in one if-else combination).
    Added a new test routine that verifies all paths.

    \item The first example in predict.survreg help file needed to have
    \code{I(age^2)} instead of \code{age^2} in the model: R ignores the
    second form. (I'm almost sure this worked at one time, perhaps in Splus).
    It also needed different plot symbols to actually match the
    referenced figure.  Pointed out by Evan Newell.

    \item Fix a long-standing problem with cch pointed out by Ornulf Borgan
    leading to incorrect standard errors.  A check in the underlying
    coxph routines to deal with out of bounds exponents, added in
    version 2.36-6, interacted badly with the -100 offset used in cch.
    It only affected models using (start, stop) survival times. 
}}

\section{Changes in version 2.37-2}{
  \itemize{
    \item Two bugs were turned up by running tests for all the
    packages that depend on survival (158 of them).
}}
\section{Changes in version 2.37-1}{
  \itemize{
    \item Add a new multi-state type to the Surv object.  Update the
    survfit routine to work with it.  The major change is addition
    of a proper variance for this case.
    More functionality is planned.
    
    \item Remove the fr_colon.R test program.  It tests an ability that
    has been superseded by coxme, on a numerically touchy data set, and
    it was slow besides.  For several other tests that produce warning
    messages and are supposed to produce said messages, add extra
    comments to that effect so testers will know it is expected.
    
    \item The code has had several "if.R" clauses to accomodate Splus vs
    R differences, which are mostly class vs oldClass.  These are now being
    removed as I encounter them; since our institution no longer uses
    Splus I can no longer test the clauses' validity.
    
    \item The fast subsets routine coxexact.fit incorrectly returned the
    linear predictor vector in the (internal) sorted order rather than
    data set order.  Pointed out by Tatsuki Koyama, affecting the result
    of a clogit call.  6Nov2012
    
    \item Jason Law pointed out that the sample data set "rats" is from
    the paper by Mantel et.al, but the documentation was for a data
    set from Gail, Santner and Brown.  Added the Gail data as rats2 and
    fixed the documentation for rats.
    
    \item For predict.coxph with type="terms", use "sample" as the
    default value for the reference option.  For all others the default
    remains "strata", the current value.  Type terms are nearly always passed
    forward for further manipulation and per strata centering can mess
    things up: termplot() for instance will no longer show a smooth
    function if the results are recentered within strata.
        
    \item Fix bug in summary.aareg, which was unhappy (without cause) if
    the maxtime option was used for a fit that did not include the
    dfbeta option.  Pointed out by Asa Johannesen.
    
    \item The coxph fitting functions would report an error for a null model
      (no X variables) if init was specified as numeric(0) rather than NULL.
    
    \item Update the description and citation files to use the new
    "person" function described in the R Journal.  Also add the
    ByteCompile directive per suggestion of R core.

    \item Allow an ordinary vector as the left hand side of survConcordance.

    \item Update anova.coxphlist to reject models with a robust variance.
 
    \item The survfit function had an undocumented backwards-compatability 
    that allows the newdata argument to be a vector with no names.  An
    example from Damon Krstajic showed that this does not work when the
    original model has a matrix in the formula.  Removed the feature.
    (This is for survfit.coxph.)  Also clarified the code and its 
    documentation about what is found where -- environments, formulas,
    and the arguments of eval, which fixes a problem pointed out by xxx
    where the result of a Surv call is used in the coxph formula.

    \item Fix an issue in summary.survfit pointed out by Frank Harrell.  The
    strata variable for the output always had its labels in sorted order,
    even when a factor creating the survival curves was otherwise.  (This was
    due to a call to factor() in the code.)  The print routine would then
    list curves in sorted order, which might well be contrary to the user's
    wishes.  The curves were numerically correct.

    \item Add the anova.coxmelist function to the namespace so that it is
    visible.  If someone has a list of models the first of which was
    a coxph fit and the list includes coxme fits, then anova.coxph will
    be the function called by R, and it will call anova.coxmelist.

    \item Fix a bug pointed out by Yi Zhang and Mickael Hartweg.
    If a coxph model used an offset, then a predicted survival curve
    that used newdata (and the offset variable of course) would be
    wrong, e.g. survival values > 1.
    A simple misplaced parenthesis was the cause.
    A recent paper by Langholz shows how to get absolute survival from
    case-control data using an offset, which seems to have suddenly made this
    feature popular.

    \item Per further interaction with Yi Zhang, a few items were
    missing from the S3methods in the NAMESPACE file: as.matrix.Surv,
    model.matrix.coxph, model.matrix.survreg, model.frame.survreg.
}}

\section{Changes in version 2.36-14}{
  \itemize{
    \item A supposedly cosmetic change to coxph in the last release
	caused formulas with a "." on the right hand side to fail.  Fix this
	and add a case with "." to the test suite.
      }
    }

\section{Changes in version 2.36-13}{
  \itemize{
    \item Add the anova.coxmelist function.  This is in the survival
    package rather than in coxme since "anova(fit1, fit2)" is valid when
    fit1 is a coxph and fit2 a coxme object, a case which will cause this
    function to be called by way of anova.coxph.
    
    \item More work on "predvars" handling for the pspline function,
    when used in predict calls.  Add a new test of this to the suite,
    and the makepredictcall method to the namespace.
    Fixes a bug pointed out by C Crowson.  

    \item Deprecate the "robust" option of coxph.  When there are
    multiple observations per subject it is almost surely the wrong
    thing to do, while adding a "cluster(id)" term does the correct
    thing. When there is only one obs per subject both methods work
    correctly.

    \item Add documentation of the output structure to the aareg help
    file.

    \item Change ratetableDate so that it still allows use of chron
    objects, but doesn't need the chron library.  This eliminates a
    warning messge from the package checks, but is also a reasonable
    support strategy for a moribund package.  (Some of the local users keep
    datasets for a long long time.)

    \item Fix a bug in summary.survfit for a multiple-strata survival
    object.  If one of the curves had no data after application of the
    times argument, an output label was the wrong length.
    
    \item Fix a bug pointed out by Charles Berry: predict for a Cox
    model which has strata, and the strata is a factor with not all its
    levels represented in the data.  I had a mistake in the subscripting
    logic: number of groups is not equal to max(as.integer(strata)).
    
    \item Changes to avoid overflow in the exponent made in 2.36-6
    caused failure for one special usage: in case-cohort designs a dummy
    offset of -100 could be added to some observations.  This was being
    rounded away.  The solution is to 1: have coxsafe not truncate small
    exponents and 2: do not recenter user provided offset values.

    \item Fix bug in survfit.coxph.  Due to an indexing error I would
    sometimes create a huge scratch vector midway through the
    calculations (size = max value of "id"); the final result was always
    correct however.  Data set provided by Cindy Crowson which had a
    user id in the billions.

    \item Fix bug pointed out by Nicholas Horton: predictions of
    type expected, with newdata, from a Cox model without a strata
    statement would fail with "x not found".  A misplaced parenthesis
    from an earlier update caused it to not recreate the X matrix even
    though it was needed later.  Also add some further information to
    the predict manual page to clarify an issue with frailty terms.
    }}

\section{Changes in version 2.36-12}{
  \itemize{
    \item Fix a bug in the new fast subsets code.  The test suite had no
    examples of strata + lots of tied times, so of course that's the
    case where I had an indexing error.  Add a test case using the
    clogit function, which exercises this.

    \item Further memory tuning for survexp.
    }}

    \section{Changes in version 2.36-11}{
  \itemize{
    \item Make survexp more efficient.  The X matrix was being modified
    in several places, leading to multiple copies of the data.  When the
    data set was large this would lead to a memory shortage.

    \item Cause anova.coxph to call anova.coxme when a list of models
    has both coxph and coxme objects.

    \item Add the quantile.survfit function.  This allows a user to
    extract arbitrary quantiles from a fitted curve (and std err).

    \item Fix an error in predict.coxph.  When the model had a strata
    and the newdata and reference="sample" arguments were used, it
    would (incorrectly) ask for a strata variable in the new data set.

    \item Incorporate the fast subsets algorithm of Gail et al, when 
    using coxph with the "exact" option.  The speed increase is profound 
    though at the cost of some memory.    Reflect this in the
    documentation for the clogit routine.
    Note that the fast computation is not yet implemented for
    (start,stop) coxph models.

    \item Change the C routine used by coxph.fit from .C to .Call
    semantics to improve memory efficiency, in particular fewer copies
    of the X matrix.

    \item Add scaling to the above routine.  This was prompted by a user
    who had some variables with a 0-1 range and others that were
    0 - 10^7, resulting in 0 digits of accuracy in the variance matrix.
    (Economics data).

    \item Comment out some code sections that are specific to Splus.
    This reduced the number of "function not found" warnings from R CMD check.
}}

\section{Changes in version 2.36-10}{
  \itemize{
    \item 30 Sept 2011: The na.action argument was being ignored in
    predict.coxph; pointed out by Cindy Crowson.

    \item The log-likelihood for survreg was incorrect when there are
    case weights in the model.  The error is a fixed constant for any
    given data set, so had no impact on tests or inferences.  The error
    and correction were pointed out by Robert Kusher.
    
    \item A variable name was incorrect in survpenal.fit.  This was in a
    program path that had never been traversed until Carina Salt used
    survreg with a psline(..., method='aic') call, leading to a
    "variable not found" message.

    \item Punctuation error in psline made it impossible for a user to
    specify the boundary.knots argument.  Pointed out by Brandon
    Stewart.

    \item Add an "id" variable to the output of survobrien.

    \item The survfitCI routine would fail for a curve with only one
    jump point (a matrix collapsed into a vector).

    \item Fix an error in survfit.coxph when the coxph model has both a
    strata by covariate interaction and a cluster statement.  The
    cluster term was not dropped from the Terms object as it should have
    been, led to a spurious "variable not found" error.   Pointed out
    by Eva Bouguen.

    \item If a coxph model with penalized terms (frailty, pspline) also
    had a redundant covariate, the linear predictor would be returned as
    NA.  Pointed out by Pavel Krivitsky.
}}

\section{Changes in version 2.36-9}{
  \itemize{
    \item Due to a mistake in my script that submits to CRAN, the fix in
    2.36-8 below was actually not propogated to the CRAN submission.

    \item Fix an error in the Cauchy example found in the survreg.distributions
    help page, pointed out by James Price.

    \item Update the coxph.getdata routine to use the model.frame.coxph
    and model.matrix.coxph methods.

    \item Add the concordance statistic to the printout for penalized models.
}}

\section{Changes in version 2.36-8}{
  \itemize{
    \item Unitialized variable in calcuation of the variance of the
    concordance.  Found on platform cross-checking by Brian Ripley.
    \item Changed testci to use a fixed file of results from cmprsk
    rather than invoking that package on-the-fly.  Suggested by the CRAN
    maintainers.
  }
  }
\section{Changes in version 2.36-7}{
  \itemize{
    \item Due to changes in R 2.13 default printout, the results of many of
    the test programs change in trivial way (one more or fewer digits).
    Update the necessary test/___.Rout.save files.  Per the core team's
    suggestion the dependency for the package is marked as >=2.13.
  }}
  
\section{Changes in version 2.36-6}{
  \itemize{
    \item An example from A Drummond caused iteration failure in
    coxph: x=c(1,1,1,0,1, rep(0,35)), time=1:40, status=1.  The first
    iteration overshoots the solution and lands on an almost perfectly
    linear part of the loglik surface, which made the second iteration
    go to a huge number and exp() overflows.  A sanity check routine
    coxsafe is now invoked on all values of the linear predictor.
    
    \item 1 April: Fix minor bug in survfit.  For left censored data
    where all the left censored are on the very left, it would give a
    spurious warning message when trying to create a 0 row matrix that
    it didn't need or use.  Pointed out by Steve Su.
    
    \item 31 March 2011: One of the plots in the r_sas test was wrong
    (it's been a long time since I visually checked these).  The error
    was in predict.survreg; it had not taken into account a change in
    R2.7.1: the intercept attribute is reset to 1 whenever one
    subscripts a terms object, leading to incorrect results for a model
    with "-1" in the formula and a strata(): the intercept returned
    when removing the strata.  I used this opportunity to move most of
    the logic into model.frame.survreg and model.matrix.survreg
    functions.  Small change to the model.frame.coxph and
    model.matrix.coxph functions due to a better understanding of
    xlevels processing.
    
    \item Round off error issue in survfit: it used both unique(time)
    and table(time), and the resulting number of unique values is not
    guarranteed to be the same for times that differ by a tiny amount.
    Now times are coverted to a factor first.  Peter Savicky from the R
    core team provided a nice discussion of the issue and helped me
    clarify how best to deal with it.  The prior fix of first rounding
    to 15 digits was good enough for almost every data set -- except the
    one found by a local user just last week.
    
    \item Round off error in print.survfit pointed out by Micheal Faye.
    If a survival value was .5 in truth, but .5- eps due to round off
    the printed median was wrong. But it was ok for .5+eps. Simple
    if-then logic error.
    
    \item Re-fix a bug in survfit.  It uses both unique and table in
    various places, which do not round the same; I had added a
    pre-rounding step to the code.  A data set from Fan Chun showed that
    I didn't round quite enough. But the prior rounding did work for a
    time of 2 vs (sqrt(2))^2: this bug is very hard to produce.  I now
    use as.numeric(as.character(factor(x))), which induces exactly the
    same rounding as table, since it is the same compuation path.

    \item Further changes to pspline.  The new Boundary.knots argument
    allows a user to set the boundary knots inside the range of data.
    Code for extrapolation outside that range was needed,
    essentially a copy of the code found in ns() for the same issue.
    Also added a psplineinverse function, which may be useful with
    certain tt() calls in coxph.
    
    \item 10 Mar 2011: Add the capablilty for time-dependent
    transformations to coxph, along with a small vignette describing use
    of the feature.  This code is still incompletely incorporated in
    that the models work but other methods (residuals, predict, etc) are
    not yet defined.
    
    \item 8 Mar 2011: Expand the survConcordance function.  The function
    now correctly handles strata and  time dependent covariates, and
    computes a standard error for the estimate.  All computation is based
    on a balanced binary tree strucure, which leads to computation in
    \eqn{O(n \log_2(n))}{O(n log(n))} time.
    The \code{coxph} function now adds concordance to its output, and
    \code{summary.coxph} displays the result.

    \item 8 Mar 2011: Add the "reference" option to predict.coxph, a
    feature and need pointed out by Stephen Bond.

    \item 4 Mar 2011: Add a makepredictcall method for pspline(), which
    in turn required addition of a Boundary.knots argument to the
    function.
    
    \item 25 Feb 2011: Bug in pyears pointed out by Norm Phillips.  If a
    subject started out with "off table" time, their age was not
    incremented by that amount as they moved forward to the next "in
    table" cell of the result.  This could lead to using the wrong
    expected rate from the rate table.
  }
}

\section{Changes in version 2.36-5}{
  \itemize{
    \item 20 Feb 2011: Update survConcordance to correctly handle case
    weights, time dependent covariates, and strata.

    \item 18 Feb 2011: Bug in predict.coxph found by a user (1 day after
    36-4!).  If the coxph call had a subset and predict used newdata,
    the subset clause was "remembered" in the newdata construction,
    which is not appropriate.
}}

\section{Changes in version 2.36-4}{
\itemize{
  \item 17 Feb 2011: Fix to predict.coxph.  A small typo that only was
  exercised if the coxph model had x=T.  Discovered via induced error in
  the rankhazard package.  Added lines to the test suite to test for
  this in the future.

  \item Removed some files from test and src that are no longer needed.

  \item Update the configure script per suggestion from Kurt H.
  }}
\section{Changes in version 2.36-3}{
  \itemize{

    \item 13 Feb 2011: Add the rmap argument to pyears, as was done for
    survexp, and update the manual pages and examples. Fix one last bug
    in predict.coxph (na.action use).  Passes all the
    tests for inclusion on the next R release.

    \item 8 Feb 2011: Change the name of the new survfit.coxph.fit routine to
     survfitcoxph.fit; R was mistaking it for a survfit method.  Fix
     errors in predict.coxph when there is a newdata argument, including
     adding yet another test program.

   \item 1 Feb 2011: Fix bugs in coxph and survreg pointed out by Heinz
    Tuechler and dtdenes@cogpsyphy.hu, independently, that were the same
    wrong line in both programs.  With interactions, a non-penalized
    term could be marked as penalized due to a mismatched vector length,
    leading to a spurious error message later in the code.
  
  \item 1 Feb 2011: Update survfit.coxph to handle the case of a strata by
    covariate interaction.  All prior releases of the code did this
    wrong, but it is a very rare case (found by Frank Harrell).  Added a
    new test routine coxsurv4.  Also found a bug in [.survfit; for a
    curve with both strata and multiple columns, as produced by
    survfit.coxph, it could drop the n.censored item when subscripting.
    A minor issue was fixed in coxph: when iter=0 the output coefficient
    vector should be equal to the input even when the variance is
    singular. 

  \item 30 Jan 2011: Move the noweb files to a top level directory, out of
    inst/.  They don't need to be copied to binary installs.
    
  \item 22 Jan 2011: Convert the Changelog files to the new inst/NEWS.Rd
    format.
  
  \item 1 Jan 202011: The match.ratetable would fail when passed a data
    frame with a character variable.  This was pointed out by Heinz
    Tuechler, who also did most of the legwork to find it.  It was
    triggered by the first few lines of tests/jasa.R (expect <- ....)
    when options(stringsAsFactors=FALSE) is set. 
 }
}

\section{Changes in version 2.36-2}{
\itemize{
  \item 20 Dec 2010: Add more test cases for survfit.coxph,
    which led to significant updates in the code. 

  \item 18 Nov 2010: Add nevent to the coxph output and printout in
    response to a long standing user request.

  \item 14 Dec 2010: Add an as.matrix method for Surv objects. 

  \item 11 Nov 2010: The prior changes broke 5 packages: the dependencies form a bigger
test suite than mine!  1. Survival curve for a coxph model with sparse
frailty fit; fixed and added a new test case.  2. survexp could fail if 
called from within a function due to a scoping error.  3. "Tsiatis" was once
a valid type (alias for 'aalen')  for survfit.coxph; now removed from the 
documentation but the code needed to be backwards compatable.  The other two
conflicts were fixed in the packages that call survival.  There are still
issues with the rms package which I am working out with Frank H.
 }
}

\section{Changes in version 2.36-1}{
 \itemize{
  \item{27 Oct 2010: Finish corrections and test to the new code. It now passes
the checks.  The predict.coxph routine now does strata and standard errors
correctly, factors propogate through to predictions, and numerous small 
errors are addressed.  Predicted survival curves for a Cox model has been
rewritten in noweb and expanded. Change the version number to 2.36-1.}

  \item{17 Oct 2010: Per a request from Frank Harrell (interaction with his library),
survfit.coxph no longer reconstructs the model frame unless it really needs
it: in some cases the 'x' and 'y' matrices may be sufficient, and may be
saved in the result.  Add an argument "mf" to model.matrix.coxph for more 
efficient interaction when a parent routine has already recovered the model 
frame.
  In general, we are trying to make use of model.matrix.coxph in many of the
routines, so that the logic contained there (remove cluster() calls, pull
out strata, how to handle intercepts) need not be replicated in multiple 
places.}

  \item{12 Oct 2010: Fix a bug in the modified lower limits for survfit (Dory & Korn).
A logical vector was being inadvertently converted to numeric.  Pointed out
by Andy Mugglin.  A new case was added to the test suite. }
 }
}

\section{Changes in version 2.35}{ 
 \itemize{
  \item{15 July 2010: Add a coxph method for the logLik function.  This is used by
the AIC function and was requested by a user.}

  \item{29 July 2010: Fix 2 bugs in pyears.  The check for a US rate table was off
(minor effect on calculations), and there was a call to julian which assumed
that the origin argument could be a vector.  }

  \item{21 July 2010: Fix a problem pointed out by a user: calling survfit with almost
tied times, e.g., c(2, sqrt(2)^2), could lead to an inconsistent result.  Some
parts of the code saw these as 2 unique values per the unique() function, some
as a single value using the results of table().  We now pre-round the input
times to one less decimal digit than the max from .Machine$double.digits.
  Also added the noweb.R processing function from the coxme package, so that
the noweb code can be extracted "on the fly" during installation using
commands in the configure and cleanup scripts.  }

  \item{11 July 2010: A rewrite of the majority of the survfit.coxph code.  The primary
benefits are 1: finally tracked down and eliminated the bug for standard errors
of case weights + Cox survival + Efron method; 2: the individual=TRUE and FALSE
options now use the same underlying code for curves, before there were some
options valid only for one or the other; 3: code was rewritten using noweb 
with a considerable increase in documentation; 4: during the verification
process some errors were found in the test suite and corrected, e.g., a 
typo in my book led to failure of an all.equal test in book4.R.  Similar
to the rewrite for survfit several years ago, the new code has far less use
of .C to help transparency.}

  \item{21 May 2010: Fix bug in summary.survfit.  For a survival curve from a Cox model
with start,stop data, the 'times' argument would generate an error.}

  \item{24 May 2010: Fix an annoyance in summary.survfit.  When the survival data 
had an event or censor at time 0 and summary is called with a times argument,
then my constructed call to approx() would have duplicate x values.  The answer
was always right, but approx has begun to print a bothersome warning message.  
A small change to the constructed argument vector avoids it.}

  \item{7 April 2010: Minor bug pointed out by Fredrik Lundgren.  In survfit if the
method was KM (default) and error = Tsiatis an error message results.  Simple
fix: code went down the wrong branch.}

  \item{24 Feb 2010: Serious bug pointed out by Kevin Buhr.  In Surv(time1, time2,stat)
if there were i) missing values in time1 and/or time2, ii) illegal value
sets with time1 >=time2, and iii) all the instances of ii do not preceed all
the instances of i, then the wrong observation (not the illegal) will be 
thrown out.  Repaired, and a new test added.
  Minor updates to 3 test files: survreg2, testci, ratetable.}

  \item{8 Feb 2010: Bug pointed out by Heinz Tuechler -- if a subscript was dropped from
a rate table the 'type' attribute got dropped, e.g. survexp.usr[,1,,].}

  \item{26 Jan 2010: At the request of Alex Bokov, added the xmax, xscale, and fun
arguments to points.survfit.}

  \item{26 Jan 2010: Fix bug pointed out by Thomas Lumley -- with case weights <1 a Cox 
model with (start, stop) input would inappropriately decide it needed to do
step halving to find a solution, eventually failing to converge.  It was
treating a loglik >0 as an indication of failure, but such values arise for
small case weights. Let L(w) be the loglik for a data set where everyone is
given a weight of w, then L(w)= wL(1) - d log(w) where d=number of deaths in
the data.  For small enough w positivity of L(w) is certain.}

  \item{25 Jan 2010: Fix bug in summary.ratetable pointed out by Heinze Tuechler.  Added
a call to the function to the test suite as well.}

  \item{15 Dec 2009: Two users pointed out a bug that crept into survreg() with a
cluster statement, when a t(x)%*%x was replaced with crossprod.  A trivial
fix, but in response I added another test that more formally checks the
dfbeta residuals and found a major oversight for the case of multiple
strata.  }

  \item{14 Dec 2009: 1.Fix bug in frailty.xxx, if there is a missing value in the levels
it gets counted by "length(unique(x))" (frailty is called before NA
removal.)  2.SurvfitCI had an incorrect CI with case weights, and 3. in
survreg a call to resid instead of residuals.survreg, before the class
was attached.}

  \item{11 Nov 2009: The 'type' argument does not make sense for plot.survfit.  (If 
type='p', should one plot the tops of the step function, the bottoms, or
both?).  Make it explicitly disallowed in response to an R-help query,
rather than the confusing error message that currently arose.}

  \item{28 Oct 2009: The basehaz function would reorder the labels of the strata
factor.  Not a bug really, but a "why do this?"  Unintended consequence of
a character -> factor conversion.}

  \item{1 Oct 2009: Fix a bug pointed out by Ben Domingue.  There was one if-then-else
path into step-halving in the frailty.controldf routine that would refer to
a non-existent variable.  A very rarely followed path, obviously, and with
the obvious fix. The mathematics of the update was fine.}

  \item{30 Sep 2009: For coxph and model.matrix.coxph, re-attach the
attributues lost from the X matrix when the intercept is removed,
i.e., X <- X[,1].  In particular, some downstream libraries depend on
the assign attribute. 
  For predict.coxph remove an earlier edit so that a single variable model
+ type='terms' returns a matrix, not a vector.  This is expected by the 
termplot() function.  It led to a whole lot of changes in the test suite
results, though, due to more "matrix" printouts.}

  \item{4 Sep 2009: Added a model.matrix.coxph and model.frame.coxph methods.  The
model.matrix.default function ceased to work for coxph models sometime
between R 2.9 and 2.9.2 (best guess).  This wasn't picked up in the test
suite but rather by failure of 3 packages that depend on survival.  Also added
a test.  Update CRAN since this broke other's packages.}

  \item{20 Aug 2009: One more fix to predict.coxph.  It needed to use 
delete.response(Terms) rather than Terms, so as to not look for (unnecessarily)
the response variable when the newdata argment is used.  Pointed out by Michael
Conklin.}

  \item{17 Aug 2009: Small bug in survfit.coxph.null pointed out by Frank Harrell.  The
'n' component would be missing if the input data included strata, i.e., the
initial model had used x=TRUE.  He also pointed out the fix.}

  \item{10 June 2009: Fix an error pointed out by Nick Reich, who was the first to use
interval censored data + user defined distribution in survreg, jointly.  There
was no test case and creating one uncovered several errors (but only for this
combination).  All the error cases led to catastrophic failure, highlighting
the extreme rarity of a user requesting this combination.}

  \item{2 June 2009: Surv(time1, time2, status, type='interval') would fail for an NA
status code.  Pointed out by Achim Zeilus.}

  \item{22 May 2009: Allow single subscripts to rate tables, e.g. survexp[1:10: .  
Returns a simple vector of values.  The str() function does this to print out
a short summary.  Problem pointed out by Heinz Tuechler.}

  \item{21 May 2009: Create a test case for factor variables/newdata/predict for coxph 
and survreg.  This led to a set of minor fixes; the code is now in line with
the R standard for model functions.  One consequence is that model.frame.coxph
and model.frame.survreg are no longer needed, so have been removed.}

  \item{20 May 2009: The manual page for survfit was confusing, since it tries to 
document both the standard KM (formula method) and the coxph method.  I've
split them out so that now survfit documents only the basic method and points 
a user the appropriate specialized page.}

  \item{1 May 2009: The anova.coxph function was incorrect for models with a strata
term.  Fixed this, and made chisquare tests the default.}

  \item{22 April 2009: The coxph code had an override to iter and eps, making both of
them more strict for a penalized model.  However, the overall default values
have changed over time, so that these lines actually decreased accuracy - the
opposite of their intent.  Removed the lines.  Also removed the iter.miss and
eps.miss components (on which this check depended) from coxph.control, which
makes that function match its documentation.}

 }
}

\section{Changes in version 2.34 and earlier}{
\subsection{Merge of the TMT source code tree with the Lumley code tree}{
 \itemize{

  \item Issues/decisions in remerging the Mayo and R code: 
  For most of routines, it was easier to start with the Lumley code and add
the Therneau fixes.  This is because Tom had expanded a lot of partial 
matches, e.g., fit$coef in the TT code vs fit$coefficients.  Routines with
substantial changes were, of course, a special case.
  The most common change is an is.R() construct to choose class vs oldClass.
  \item xtras.R: Move anova.coxph and anova.coxphlist to their own
  source files.
  The remainder of the code is R only.

  \item survsum: removed from package

  \item survreg.old: has been removed from the package

  \item survfit.s: 
   Depreciate the "formula with no ~1" option
   Mayo code for [ allows for reordering curves
   Separate out the R "basehaz" function as a separate source file

  \item survfit.km.s: The major change of did not get copied into R, so lots of
changes.  R had "new.time" and Splus 'start.time' for the same argument.  Allow
them both as synonyms.
   The output structure also changed: adapt the new one.  This is mostly some
name changes in the components, removing unneeded redundancies created by
a different programmer. 

  \item survfit.coxph.s:  TMT code finally fixed the "Can't (yet) to case weights" 
problem.  There must have been 10 years been the intent and execution. 

  \item survexp.s:  Add "bareterms" function from R, which replaces a prior use of
  terms.inner (in Splus but not R). 

  \item survdiff.s: R code had the old (incorrect) expected <- sum(1-offset), since
corrected to sum(-log(offset)) . 

  \item{summary.coxph.s: This was a mess, since Tom and I had independently made the
 addition of a print.summary.coxph function.  Below, TMT means that it was the
 choice in the Splus code, TL means that it was the choice in R
	1. Put the coef=T argument in the print function, not summary (TMT)
	2. Change the output's name from coef to coefficients (suggestion of
  Peter Dalgaard).  Also change one column name to Pr(>|z|) for R.
	3. Remove last vestiges of a reference to the 'icc' component (TMT)
	4. Do not include score, rscore, naive.var in the result (TL)
	5. Do include loglik in the result (TMT)
	6. Compute the test statistics (loglik, Wald, etc) in the summary
   function rather than in the print.summary function (TL)
	7. Remove the digits option from summary, it belongs in print.summary.
   (neither)}

  \item{strata.s: R code added a sep argument, this is ok
     R changed the character string NA to as.character(NA).  Not okay
          1. won't work with Splus, 
          2. This is a label, designed for printing, 
	          and so it should be a character string.  }

  \item{residuals.coxph.s: R had added type='partial'.  (Which I'm not very partial to,
  from their statistical properties.  But they are legal, and I assume that
  someone requested them).}

  \item{print.survfit.s: Rewritten as a part of the general survival rewrite.  Created
the function 'survmean' which does most of the work, and is shared by print and
summary, so that the values from 'print' are now available.
   Fix the minmin function: min(NULL) gives NA in Splus, which is the right
answer for a non-estimable median, but Inf in R.  Explicitly deal with this
case, and add a bunch of comments.
   R had the print.rmean option, this has been expanded to a more general
rmean option that allows setting the cutoff point.
   R added a print.n option with 3 choices, my code includes all 3 in the 
output.  }

  \item{lines.survfit.s: 
    The S version has a new block of code for guessing "firstx" more
intellegently when it is missing.  (Or, one hopes is is more intellegent!)}

  \item{coxph.control.s: 
   The R code had tighter tolerances (eps= 1e-9) than Splus (1e-4) and
a higher iterationn count (20 vs 10). 
   Set eps to 1e-8 and iter to 15, mostly bending to the world.  The tighter
iteration is defensible, but I still maintain that a Cox model that takes >10 
iterations is not going to finish if you give it 100.  The likelihood surface
is almost perfectly quadratic near the minimum.  (Not true for survreg by the
way).}

  \item{: In Surv, the Mayo code creates NA's out of invalid status values or
start,stop pairs, rather than a stop and error message.  This is to
allow for example
       coxph(Surv(time1,time2, status).... , subset=(goodlines))
succeed, when "goodlines" is the subset with correct values.}
}
}

\subsection{Older changes}{
 \itemize{
   \item{25SepO7: How embarrassing -- someone pointed out that I had Dave
     Harrington's name spelled wrong in the options to survfit.coxph!}

  \item{9Jul07: In a model with offsets, survreg mistakenly omitted the offset
from the returned linear.predictor component.}

  \item{10May07: Change summary.coxph so that it returns an object of class
summary.coxph, and add a print method for that object.}

  \item{22Jun06: Update match.ratetable, so that more liberal matches are now
allowed.  For instance,  'F', 'f', 'female', 'fem', 'FEMA', etc are 
now all considered matches to the dimname "female" in survexp.us.}

  \item{26Apr06: Fix bug in summary.survfit, pointed out by Bob Treder.  With
the times option, the value of n.risk would be wrong for "in between"
times; e.g., the data had events and/or censoring at times 10,
20,... and we asked for printout at time 15.  It should give n.risk at time
20, it was returning the value at time 10. Interestingly, the code had
a very careful treatment of this case, along with an example in the
comments, and the "the right answer is" part of the comment was wrong!
So the code correctly computed an incorrect answer.  Added another
test case to the test suite, survtest2.}

  \item{21Apr06: Fix problem in [.survfit, pointed out by Thomas Lumley.  If
fit <- survfit(Surv(time, status) ~ ph.ecog, lung), then fit[2:1] did
not reorder the output correctly.  I had never tested putting the 
subscripts in non-increasing order.}

  \item{7Feb06: Fix a problem in the coxph iteration (coxfit2.c, coxfit5, agfit3,
agfit5, agexact).  It will likely never catch anyone again, even if I 
didn't fix it.  In a particular data set, beta overshot and step halving
was invoked.  During step halving, a loglik happened to occur that was
within eps of the prior step's loglik --- and the routine decided, erroneously,
that it had converged!  (A nice quadratic curve, a first guess b1 to the 
left of  the desired max of the curve.  The next guess b2 overshot and ends 
up with a lower loglik, on the right side of the max.  Back up to the 
midpoint of b1 and b2, and this guess, still to the right of the max (still
too large) has EXACTLY the same value of y as b1 did, but on the other side
of the max from b1.  "Last two guesses give the same answer, I'm done" said
the routine).}

  \item{27Sep05: Found and fixed a nasty bug in survfit.  When method='fh2' and
there were multiple groups I had a subscripting bug, leading to vectors
that were supposed to be the same length, but weren't, passed into C.
The resulting curves were obviously wrong -- survival precipitously drops 
to zero.}

  \item{5May05: Add the drop=F arg to one subscripting selection in survfit.coxph.
	        temp <- (matrix(surv$y, ncol=3))[ntime,,drop=F] 
If you selected only 1 time point (1 row) in the final output, the code
would fail.  Pointed out by Cindy Crowson.}

  \item{18Apr05: Bug in survfit.turnbull.  The strata variable was not being
filled in (number of points per curve).  So if multiple curves were
generated at once, i.e., with something on the right hand side of ~ in
the formula, all the downstream print/plot functions would not work
with the result.}

  \item{8Feb05: Fix small typo in is.ratetable, introduced on 24Nov04: (Today
was the first time I added to the standard library, and thus ended
up using the non-verbose mode.)}

  \item{8Feb05: Add the data.frame argument to pyears.  This causes the output
to contain a dataframe rather than a set of arrays.  It is useful for
further processing of the data using Poisson regression.}

  \item{7Feb05: Modified print.ratetable to be more useful.  It now tells 
about the ratetable, rather than printing all of its values.}

  \item{8Dec04: Fix a small bug in survfit.turnbull. If there are people left 
censored before the first
time point of any other kind (interval, exact, or right censored),
the the plotted height of the curve from "rightmost left censoring time"
to "leftmost event time", that is the flat tail on the left, was at
the wrong height.
  Added another test to testreg/reliability.s for this.}

  \item{24Nov04: Change is.ratetable to give longer messages}
}
}
}<|MERGE_RESOLUTION|>--- conflicted
+++ resolved
@@ -25,6 +25,9 @@
     attribute vector can now be of class Date, and names(dimnames) can
     supplant the dimid attribute.  (Only creators of rate tables are impacted
     by these last two.)
+
+    \item Change all instances of "1-pchisq(...)" to instead use the
+    lower.tail=FALSE argument.
 }}
 
 \section{Changes in version 2.41-4}{
@@ -48,16 +51,11 @@
     \item Change the scale argument of summary.coxph so that it affects
     the coefficient and se(coef), not just the confidence interval.
 
-<<<<<<< HEAD
-    \item Change all instances of "1-pchisq(...)" to instead use the
-    lower.tail=FALSE argument.
-=======
     \item Fix an error in survfitCI when using the start.time argument, and
     add a test case for it.
 
     \item Add tail.Surv method per a request from Michael Lawrence.
     Also add duplicated, anyDuplicated, and unique methods.
->>>>>>> 49b85223
 }}
 
 \section{Changes in version 2.41-3}{
