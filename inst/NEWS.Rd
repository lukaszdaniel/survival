--- conflicted
+++ resolved
@@ -5,15 +5,13 @@
     \item Add arguments to survfit: survfit.matrix did not have
     start.time, and survfitCI did not have p0.  Now both of them have
     both.
-<<<<<<< HEAD
 
     \item Fix two small errors triggered by the new checks for the use
     of && or || with arguments whose length is >1.  Pointed out by
     Martin Maechler.
-=======
+
     \item Add the concordance function, an upgrade of the older
-    survConcordance funtion.  The latter will be depricated.
->>>>>>> ecf14d1e
+    survConcordance function.  The latter will be depricated.
 }}
 
 \section{Changes in version 2.42-6}{
