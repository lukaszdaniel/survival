# $Date: 2006-08-28 18:12:46 $ $Id: survfit.formula.S 11430 2010-07-29 22:34:23Z therneau $
survfit.formula <- function(formula, data, weights, subset, 
			    na.action, etype, id, ...) {
    Call <- match.call()
    Call[[1]] <- as.name('survfit')  #make nicer printout for the user
    # create a copy of the call that has only the arguments we want,
    #  and use it to call model.frame()
    mfnames <- c('formula', 'data', 'weights', 'subset','na.action',
                 'etype', 'id')  #legal args for model.frame
    temp <- Call[c(1, match(mfnames, names(Call), nomatch=0))]
    temp[[1]] <- as.name("model.frame")
    if (is.R()) m <- eval.parent(temp)
    else        m <- eval(temp, sys.parent())
    
    Terms <- terms(formula, 'strata')
    ord <- attr(Terms, 'order')
    if (length(ord) & any(ord !=1))
	    stop("Interaction terms are not valid for this function")

    n <- nrow(m)
    Y <- model.extract(m, 'response')
    if (!is.Surv(Y)) stop("Response must be a survival object")

    casewt <- model.extract(m, "weights")
    if (is.null(casewt)) casewt <- rep(1,n)

    if (!is.null(attr(Terms, 'offset'))) warning("Offset term ignored")

    ll <- attr(Terms, 'term.labels')
    if (length(ll) == 0) X <- factor(rep(1,n))  # ~1 on the right
    else X <- strata(m[ll])
    
    etype <- model.extract(m, 'etype')
    id    <- model.extract(m, 'id')

    if (!is.Surv(Y)) stop("y must be a Surv object")

    # Round the survival times.  Otherwise unique() and
    #  table() can give a different list of unique times, and both are
    #  used in the subsequent routines.  A test case with times of
<<<<<<< HEAD
    #  sqrt(2)^2 and 2 revealed this issue.  Normally double.digits is
    #  53 in base 2, which leads to 15 decimal digits; round to 14.
#    digits <- floor((.Machine$double.digits) * 
#                    logb(.Machine$double.base,10)) #base 10 digits
#    Y[,1] <- signif(Y[,1], digits-1)
#    if (ncol(Y)==3) Y[,2] <- signif(Y[,2],digits-1)
=======
    #  sqrt(2)^2 and 2 revealed this issue. 
    # A call to factor underlies the rounding found in table and tapply,
    #  thus this exactly the right amount of rounding
    rfun <- function(x) {
        z <- factor(x)
        (as.numeric(levels(z)))[z]  #see manual page for factor()
    }
    Y[,1] <- rfun(Y[,1])
    if (ncol(Y)==3) Y[,2] <- rfun(Y[,2])
>>>>>>> ee5cf23c

    if (length(etype) >0)
         temp <- survfitCI(X, Y, weights=casewt, etype=etype, id=id,  ...)
    else if (attr(Y, 'type') != 'right' && attr(Y, 'type') != 'counting')
         temp <- survfitTurnbull(X, Y, casewt, ...)
    else temp <- survfitKM(X, Y, casewt, ...)

    if (is.R()) class(temp) <- 'survfit'
    else        oldClass(temp) <- "survfit"
    if (!is.null(attr(m, 'na.action')))
	    temp$na.action <- attr(m, 'na.action')

    temp$call <- Call
    temp
    }








<|MERGE_RESOLUTION|>--- conflicted
+++ resolved
@@ -35,27 +35,10 @@
 
     if (!is.Surv(Y)) stop("y must be a Surv object")
 
-    # Round the survival times.  Otherwise unique() and
-    #  table() can give a different list of unique times, and both are
-    #  used in the subsequent routines.  A test case with times of
-<<<<<<< HEAD
-    #  sqrt(2)^2 and 2 revealed this issue.  Normally double.digits is
-    #  53 in base 2, which leads to 15 decimal digits; round to 14.
-#    digits <- floor((.Machine$double.digits) * 
-#                    logb(.Machine$double.base,10)) #base 10 digits
-#    Y[,1] <- signif(Y[,1], digits-1)
-#    if (ncol(Y)==3) Y[,2] <- signif(Y[,2],digits-1)
-=======
-    #  sqrt(2)^2 and 2 revealed this issue. 
-    # A call to factor underlies the rounding found in table and tapply,
-    #  thus this exactly the right amount of rounding
-    rfun <- function(x) {
-        z <- factor(x)
-        (as.numeric(levels(z)))[z]  #see manual page for factor()
-    }
-    Y[,1] <- rfun(Y[,1])
-    if (ncol(Y)==3) Y[,2] <- rfun(Y[,2])
->>>>>>> ee5cf23c
+    # At one point there were lines here to round the survival
+    # times to a certain number of digits.  This approach worked
+    # almost all the time, but only almost.  The better logic is
+    # now in the individual compuation routines
 
     if (length(etype) >0)
          temp <- survfitCI(X, Y, weights=casewt, etype=etype, id=id,  ...)
