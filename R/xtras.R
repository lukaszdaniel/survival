--- conflicted
+++ resolved
@@ -1,4 +1,3 @@
-<<<<<<< HEAD
 vcov.coxph <- function (object, complete=TRUE, ...) {
     # conform to the standard vcov results
     vmat <- object$var
@@ -11,19 +10,6 @@
     else vmat
 }
 
-vcov.survreg<-function (object, complete=TRUE, ...)
-    object$var
-=======
-vcov.coxph<-function (object, complete=TRUE, ...) {
-        rval<-object$var
-        dimnames(rval)<-list(names(coef(object)),names(coef(object)))
-        if (!complete) {
-            keep <- !is.na(coef(object))
-            rval[keep, keep]
-        }
-        else rval
-    }
-
 vcov.survreg<-function (object, complete=TRUE, ...) {
     if (!complete) {
         keep <- !is.na(coef(object))
@@ -31,7 +17,6 @@
     }
     else object$var
     }
->>>>>>> 975216f9
 
 # The extractAIC methods for coxph and survreg objects are defined
 #  in the stats package.  Don't reprise them here.
