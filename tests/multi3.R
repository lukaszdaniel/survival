--- conflicted
+++ resolved
@@ -71,11 +71,7 @@
 
 # Compute the curve by hand
 # (Creating risk sets one by one like this if far too slow for the production
-<<<<<<< HEAD
-#  code; it does a lot more preemptive bookkeeping.)
-=======
 #  code; which does a lot more preemptive bookkeeping.)
->>>>>>> 5440691d
 #
 # The last arguements are the risk score eta for each observation, which is
 #  constant for any subject, and the strata map, and shared strata coefs
@@ -149,8 +145,4 @@
 test3 <- survfit(Surv(tstart, tstop, bstat) ~1, pbc2, id=id, istate=bili4,
                  p0 = c(1,0,0,0,0))
 plot(test3, col=1:5)
-<<<<<<< HEAD
-matpoints(rtest$time, rtest$pstate, pch=1, col=1:5)
-=======
-matpoints(rtest$time, rtest$pstate, pch=1, col=1:5)
->>>>>>> 5440691d
+matpoints(rtest$time, rtest$pstate, pch=1, col=1:5)