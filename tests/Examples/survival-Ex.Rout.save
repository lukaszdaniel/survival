--- conflicted
+++ resolved
@@ -1,11 +1,6 @@
 
-<<<<<<< HEAD
-R Under development (unstable) (2022-06-02 r82447) -- "Unsuffered Consequences"
-Copyright (C) 2022 The R Foundation for Statistical Computing
-=======
 R Under development (unstable) (2021-04-20 r80202) -- "Unsuffered Consequences"
 Copyright (C) 2021 The R Foundation for Statistical Computing
->>>>>>> e1fbe825
 Platform: x86_64-pc-linux-gnu (64-bit)
 
 R is free software and comes with ABSOLUTELY NO WARRANTY.
@@ -3611,8 +3606,6 @@
 > 
 > 
 > 
-> base::assign(".dptime", (proc.time() - get(".ptime", pos = "CheckExEnv")), pos = "CheckExEnv")
-> base::cat("tcut", base::get(".format_ptime", pos = 'CheckExEnv')(get(".dptime", pos = "CheckExEnv")), "\n", file=base::get(".ExTimings", pos = 'CheckExEnv'), append=TRUE, sep="\t")
 > cleanEx()
 > nameEx("tmerge")
 > ### * tmerge
@@ -3875,11 +3868,7 @@
 > cleanEx()
 > options(digits = 7L)
 > base::cat("Time elapsed: ", proc.time() - base::get("ptime", pos = 'CheckExEnv'),"\n")
-<<<<<<< HEAD
-Time elapsed:  10.088 0.1 10.188 0 0 
-=======
 Time elapsed:  3.797 0.147 3.963 0 0 
->>>>>>> e1fbe825
 > grDevices::dev.off()
 null device 
           1 
