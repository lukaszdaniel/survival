--- conflicted
+++ resolved
@@ -1,9 +1,5 @@
 
-<<<<<<< HEAD
-R Under development (unstable) (2020-03-30 r78112) -- "Unsuffered Consequences"
-=======
 R Under development (unstable) (2020-03-27 r78086) -- "Unsuffered Consequences"
->>>>>>> f69ebe72
 Copyright (C) 2020 The R Foundation for Statistical Computing
 Platform: x86_64-pc-linux-gnu (64-bit)
 
@@ -86,8 +82,4 @@
 > 
 > proc.time()
    user  system elapsed 
-<<<<<<< HEAD
-  0.866   0.075   0.935 
-=======
-  0.940   0.037   0.969 
->>>>>>> f69ebe72
+  0.940   0.037   0.969 